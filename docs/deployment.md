# Deployment

## Platform

The platform-related contracts are:

- AllowList.sol
- FeeSettings.sol
- PersonalInviteFactory.sol

Currently, there is no need for them to be deployed automatically. Instead, deployment can be done with foundry. For some background, review the [foundry book's chapter on deployments](https://book.getfoundry.sh/forge/deploying).

Deploy these contracts like this:

```bash
source .env
forge script scripts/DeployPlatform.s.sol:DeployPlatform --rpc-url $GOERLI_RPC_URL --broadcast
```

Note:

- for this to work, prepare an [environment file](https://book.getfoundry.sh/tutorials/solidity-scripting#environment-configuration) first
- drop the --broadcast in order to simulate the transaction, but not publish it
- edit the script (commenting out parts) to deploy less contracts
- generally, contracts with simple constructor arguments can also be deployed without script:
  ```bash
  forge create --rpc-url $GOERLI_RPC_URL --private-key $PRIVATE_KEY --verify --etherscan-api-key=$ETHERSCAN_API_KEY contracts/AllowList.sol:AllowList
  forge create --rpc-url $GOERLI_RPC_URL --private-key $PRIVATE_KEY --verify --etherscan-api-key=$ETHERSCAN_API_KEY contracts/PersonalInviteFactory.sol:PersonalInviteFactory
  ```

**After the contracts have been deployed like this, they are still owned by the wallet used for deployment. Don't forget to transfer ownership to a safer address, like a multisig.**

## Companies

The company-related contracts are:

- Token.sol
- ContinuousInvestment.sol
- PersonalInvite.sol

<<<<<<< HEAD
It will be possible to deploy those through the web app.

## Forwarder

If the forwarder has not been deployed yet, e.g. when working in a testing environment, it can be deployed like this:
`forge create node_modules/@opengsn/contracts/src/forwarder/Forwarder.sol:Forwarder --private-key $PRIVATE_KEY --rpc-url $GOERLI_RPC_URL --verify --etherscan-api-key $ETHERSCAN_API_KEY`
=======
They are deployed through the web app.

As long as automatic verification is not implemented, the contracts need to be verified manually. Doing this with foundry was not successful, possibly because they are compiled using hardhat. The ContinuousFundraising contract can be verified like this:

```
yarn hardhat verify --network goerli 0x29b659E948616815FADCD013f6BfC767da1BDe83 0x0445d09A1917196E1DC12EdB7334C70c1FfB1623 0xA1e28D1f17b7Da62d10fbFaFCA98Fa406D759ce2 10000000000000000000 50000000000000000000 1000000 100000000000000000000 0x07865c6E87B9F70255377e024ace6630C1Eaa37F 0xc1C74cbD565D16E0cCe9C5DCf7683368DE4E35e2
```

The everything behind the first address is a constructor argument.
>>>>>>> d639fed4
<|MERGE_RESOLUTION|>--- conflicted
+++ resolved
@@ -38,14 +38,6 @@
 - ContinuousInvestment.sol
 - PersonalInvite.sol
 
-<<<<<<< HEAD
-It will be possible to deploy those through the web app.
-
-## Forwarder
-
-If the forwarder has not been deployed yet, e.g. when working in a testing environment, it can be deployed like this:
-`forge create node_modules/@opengsn/contracts/src/forwarder/Forwarder.sol:Forwarder --private-key $PRIVATE_KEY --rpc-url $GOERLI_RPC_URL --verify --etherscan-api-key $ETHERSCAN_API_KEY`
-=======
 They are deployed through the web app.
 
 As long as automatic verification is not implemented, the contracts need to be verified manually. Doing this with foundry was not successful, possibly because they are compiled using hardhat. The ContinuousFundraising contract can be verified like this:
@@ -55,4 +47,8 @@
 ```
 
 The everything behind the first address is a constructor argument.
->>>>>>> d639fed4
+
+## Forwarder
+
+If the forwarder has not been deployed yet, e.g. when working in a testing environment, it can be deployed like this:
+`forge create node_modules/@opengsn/contracts/src/forwarder/Forwarder.sol:Forwarder --private-key $PRIVATE_KEY --rpc-url $GOERLI_RPC_URL --verify --etherscan-api-key $ETHERSCAN_API_KEY`