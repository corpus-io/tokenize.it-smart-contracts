// SPDX-License-Identifier: MIT
pragma solidity 0.8.17;

// taken from https://moveseventyeight.com/deploy-your-first-nft-contract-with-foundry#heading-prepare-a-basic-deployment-script

import "../lib/forge-std/src/Script.sol";
import "../contracts/FeeSettings.sol";
import "../contracts/AllowList.sol";
import "../contracts/PersonalInviteFactory.sol";
import "../contracts/VestingWalletFactory.sol";

contract DeployPlatform is Script {
    function setUp() public {}

    function run() public {
        uint256 deployerPrivateKey = vm.envUint("PRIVATE_KEY");
        address deployerAddress = vm.addr(deployerPrivateKey);

        // Goerli
        //address platformColdWallet = 0x1695F52e342f3554eC8BC06621B7f5d1644cCE39;
        //address platformAdminWallet = 0x1695F52e342f3554eC8BC06621B7f5d1644cCE39;

        // Mainnet
        address platformColdWallet = 0x9E23f8AA17B2721cf69D157b8a15bd7b64ac881C;
        address platformAdminWallet = platformColdWallet;

        console.log("Deployer address: ", deployerAddress);

        vm.startBroadcast(deployerPrivateKey);

        console.log("Deploying FeeSettings contract...");
        Fees memory fees = Fees(100, 100, 100, 0);
        FeeSettings feeSettings = new FeeSettings(fees, platformColdWallet);
        console.log("FeeSettings deployed at: ", address(feeSettings));
        feeSettings.transferOwnership(platformColdWallet);
        console.log("Started ownership transfer to: ", platformColdWallet);

        console.log("Deploying AllowList contract...");
        AllowList allowList = new AllowList();
        console.log("Allowlist deployed at: ", address(allowList));
        allowList.transferOwnership(platformAdminWallet);
        console.log("Started ownership transfer to: ", platformAdminWallet);

        console.log("Deploying PersonalInviteFactory contract...");
        PersonalInviteFactory personalInviteFactory = new PersonalInviteFactory();
        console.log("PersonalInviteFactory deployed at: ", address(personalInviteFactory));
<<<<<<< HEAD
=======

        console.log("Deploying VestingWalletFactory contract...");
        VestingWalletFactory vestingWalletFactory = new VestingWalletFactory();
        console.log("VestingWalletFactory deployed at: ", address(vestingWalletFactory));
>>>>>>> cd680c7e

        vm.stopBroadcast();

        console.log("Don't forget to check and finalize ownership transfers for all contracts!");
    }
}<|MERGE_RESOLUTION|>--- conflicted
+++ resolved
@@ -44,13 +44,10 @@
         console.log("Deploying PersonalInviteFactory contract...");
         PersonalInviteFactory personalInviteFactory = new PersonalInviteFactory();
         console.log("PersonalInviteFactory deployed at: ", address(personalInviteFactory));
-<<<<<<< HEAD
-=======
 
         console.log("Deploying VestingWalletFactory contract...");
         VestingWalletFactory vestingWalletFactory = new VestingWalletFactory();
         console.log("VestingWalletFactory deployed at: ", address(vestingWalletFactory));
->>>>>>> cd680c7e
 
         vm.stopBroadcast();
 
