--- conflicted
+++ resolved
@@ -43,11 +43,7 @@
   "scripts": {
     "build": "yarn hardhat compile && yarn tsc --declaration",
     "test": "forge test --no-match-test Mainnet",
-<<<<<<< HEAD
-    "coverage": "forge coverage --no-match-test Mainnet --report lcov"
-=======
-    "coverage": "forge coverage --report lcov && genhtml lcov.info --branch-coverage --output-directory=./coverage"
->>>>>>> 37812a82
+    "coverage": "forge coverage --report lcov && genhtml lcov.info --branch-coverage --output-directory=./coverage",
   },
   "prettier": {
     "overrides": [
