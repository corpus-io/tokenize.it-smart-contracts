{
  "name": "@tokenize.it/contracts",
  "version": "4.1.0-alpha.0",
  "description": "Tokenize.it smart contracts for company tokenization, public fundraising, private offers and employee participation",
  "keywords": [
    "evm",
    "ethereum",
    "smart contract",
    "tokenize.it"
  ],
  "homepage": "https://github.com/corpus-io/tokenize.it-smart-contracts",
  "license": "AGPL-3.0",
  "bugs": {
    "url": "https://github.com/corpus-io/tokenize.it-smart-contracts/issues",
    "email": "info@corpus.io"
  },
  "contributors": [
    {
      "name": "malteish",
      "email": "malteish@corpus.io"
    },
    {
      "name": "Christoph Jentzsch",
      "email": "christoph@corpus.io"
    }
  ],
  "files": [
    "/contracts/**/*.sol",
    "/artifacts/contracts/**/*[!.dbg].json",
    "/dist/**/*",
    "/docs/**/*",
    "hardhat.config.ts",
    "tsconfig.json"
  ],
  "repository": {
    "type": "git",
    "url": "https://github.com/corpus-io/tokenize.it-smart-contracts.git"
  },
  "types": "./dist/types/index.d.ts",
  "main": "./dist/types/index.js",
  "installConfig": {
    "hoistingLimits": "workspaces"
  },
  "publishConfig": {
    "ignore": [
      "src/",
      "test/"
    ]
  },
  "devDependencies": {
    "@foundry-rs/hardhat-forge": "^0.1.17",
    "@nomiclabs/hardhat-ethers": "^2.1.1",
    "@nomiclabs/hardhat-etherscan": "^3.1.0",
    "@nomiclabs/hardhat-waffle": "^2.0.3",
    "@typechain/ethers-v5": "^10.1.0",
    "@typechain/hardhat": "^6.1.3",
    "@types/chai": "^4.3.3",
    "@types/mocha": "^9.1.1",
    "@types/node": "^18.7.9",
    "chai": "^4.3.6",
    "dotenv": "^16.0.1",
    "eslint": "^7.32.0",
    "eslint-config-prettier": "^8.5.0",
    "eslint-config-standard": "^16.0.3",
    "eslint-plugin-import": "^2.26.0",
    "eslint-plugin-node": "^11.1.0",
    "eslint-plugin-prettier": "^3.4.1",
    "eslint-plugin-promise": "^5.2.0",
    "ethereum-waffle": "^3.4.4",
    "ethers": "^5.6.6",
    "hardhat": "^2.10.2",
    "hardhat-gas-reporter": "^1.0.8",
    "npmignore": "^0.3.0",
    "prettier": "^2.8.0",
    "prettier-plugin-solidity": "^1.1.3",
    "solhint": "^3.3.7",
    "solidity-coverage": "^0.7.21",
    "ts-node": "^10.9.1",
    "typechain": "^8.1.0",
    "typescript": "^4.7.4"
  },
  "dependencies": {
    "@opengsn/contracts": "2.2.5",
<<<<<<< HEAD
    "@openzeppelin/contracts": "4.8.3"
=======
    "@openzeppelin/contracts": "4.9.1"
>>>>>>> cd680c7e
  },
  "scripts": {
    "prepack": "yarn npmignore --auto && yarn test && yarn build ",
    "build": "yarn hardhat compile && yarn tsc --declaration",
    "test": "forge test --no-match-test Mainnet",
    "coverage": "forge coverage --report lcov && genhtml lcov.info --branch-coverage --output-directory=./coverage"
  },
  "prettier": {
    "singleQuote": true,
    "trailingComma": "all",
    "overrides": [
      {
        "files": "*.sol",
        "options": {
          "singleQuote": false,
          "printWidth": 120
        }
      }
    ]
  }
}<|MERGE_RESOLUTION|>--- conflicted
+++ resolved
@@ -81,11 +81,7 @@
   },
   "dependencies": {
     "@opengsn/contracts": "2.2.5",
-<<<<<<< HEAD
-    "@openzeppelin/contracts": "4.8.3"
-=======
     "@openzeppelin/contracts": "4.9.1"
->>>>>>> cd680c7e
   },
   "scripts": {
     "prepack": "yarn npmignore --auto && yarn test && yarn build ",
