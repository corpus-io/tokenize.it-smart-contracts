import { HardhatUserConfig, task } from 'hardhat/config';

import 'dotenv/config';
import 'hardhat-gas-reporter';
import '@nomiclabs/hardhat-etherscan';
import '@nomicfoundation/hardhat-ethers';
import '@nomicfoundation/hardhat-chai-matchers';
import '@typechain/hardhat';

// This is a sample Hardhat task. To learn how to create your own go to
// https://hardhat.org/guides/create-task.html
task('accounts', 'Prints the list of accounts', async (taskArgs, hre) => {
  const accounts = await hre.ethers.getSigners();

  for (const account of accounts) {
    console.log(account.address);
  }
});

// You need to export an object to set up your config
// Go to https://hardhat.org/config/ to learn more

/**
 * @type import('hardhat/config').HardhatUserConfig
 */
const config: HardhatUserConfig = {
  solidity: {
    compilers: [
      {
        version: '0.8.17',
      },
      {
        version: '0.8.23',
      },
    ],
    settings: {
      optimizer: {
        enabled: true,
        runs: 200,
      },
    },
  },
  networks: {
    localhost: {
      url: 'http://localhost:8545',
    },
    chiado: {
      url: process.env.CHIADO_RPC_URL || '',
      accounts:
        process.env.PRIVATE_KEY !== undefined ? [process.env.PRIVATE_KEY] : [],
    },
    gnosis: {
      url: process.env.GNOSIS_RPC_URL || '',
      accounts:
        process.env.PRIVATE_KEY !== undefined ? [process.env.PRIVATE_KEY] : [],
    },
    goerli: {
      url: process.env.GOERLI_RPC_URL || '',
      accounts:
        process.env.PRIVATE_KEY !== undefined ? [process.env.PRIVATE_KEY] : [],
    },
    mainnet: {
      url: process.env.MAINNET_RPC_URL || '',
      accounts:
        process.env.PRIVATE_KEY !== undefined ? [process.env.PRIVATE_KEY] : [],
    },
  },
  gasReporter: {
    enabled: process.env.REPORT_GAS !== undefined,
    currency: 'USD',
  },
  etherscan: {
    apiKey: {
      mainnet: process.env.ETHERSCAN_API_KEY || '',
      sepolia: process.env.ETHERSCAN_API_KEY || '',
      chiado: process.env.GNOSISSCAN_API_KEY || '',
      gnosis: process.env.GNOSISSCAN_API_KEY || '',
    },
<<<<<<< HEAD
=======
    customChains: [
      {
        network: `chiado`,
        chainId: 10200,
        urls: {
          apiURL: `https://gnosis-chiado.blockscout.com/api`,
          browserURL: `https://blockscout.chiadochain.net`,
        },
      },
      {
        network: 'gnosis',
        chainId: 100,
        urls: {
          // 3) Select to what explorer verify the contracts
          // Gnosisscan https://gnosis.blockscout.com/api?
          apiURL: 'https://api.gnosisscan.io/api',
          browserURL: 'https://gnosisscan.io/',
          // Blockscout
          // apiURL: 'https://blockscout.com/xdai/mainnet/api',
          // browserURL: 'https://blockscout.com/xdai/mainnet',
        },
      },
    ],
>>>>>>> 30411363
  },
  typechain: {
    outDir: 'types',
    target: 'ethers-v6',
    alwaysGenerateOverloads: false, // should overloads with full signatures like deposit(uint256) be generated always, even if there are no overloads?
    externalArtifacts: ['externalArtifacts/*.json'], // optional array of glob patterns with external artifacts to process (for example external libs from node_modules)
    dontOverrideCompile: false, // defaults to false
  },
};

export default config;<|MERGE_RESOLUTION|>--- conflicted
+++ resolved
@@ -51,6 +51,13 @@
     },
     gnosis: {
       url: process.env.GNOSIS_RPC_URL || '',
+    chiado: {
+      url: process.env.CHIADO_RPC_URL || '',
+      accounts:
+        process.env.PRIVATE_KEY !== undefined ? [process.env.PRIVATE_KEY] : [],
+    },
+    gnosis: {
+      url: process.env.GNOSIS_RPC_URL || '',
       accounts:
         process.env.PRIVATE_KEY !== undefined ? [process.env.PRIVATE_KEY] : [],
     },
@@ -76,8 +83,6 @@
       chiado: process.env.GNOSISSCAN_API_KEY || '',
       gnosis: process.env.GNOSISSCAN_API_KEY || '',
     },
-<<<<<<< HEAD
-=======
     customChains: [
       {
         network: `chiado`,
@@ -101,7 +106,6 @@
         },
       },
     ],
->>>>>>> 30411363
   },
   typechain: {
     outDir: 'types',
