// SPDX-License-Identifier: AGPL-3.0-only
pragma solidity ^0.8.13;

import "../lib/forge-std/src/Test.sol";
import "../contracts/Token.sol";
import "../contracts/FeeSettings.sol";
import "../contracts/ContinuousFundraising.sol";
import "./resources/FakePaymentToken.sol";
import "./resources/MaliciousPaymentToken.sol";

contract ContinuousFundraisingTest is Test {
    event CurrencyReceiverChanged(address indexed);
    event MinAmountPerBuyerChanged(uint256);
    event MaxAmountPerBuyerChanged(uint256);
    event TokenPriceAndCurrencyChanged(uint256, IERC20 indexed);
    event MaxAmountOfTokenToBeSoldChanged(uint256);
    event TokensBought(address indexed buyer, uint256 tokenAmount, uint256 currencyAmount);

    ContinuousFundraising raise;
    AllowList list;
    IFeeSettingsV1 feeSettings;

    Token token;
    FakePaymentToken paymentToken;

    address public constant admin = 0x0109709eCFa91a80626FF3989D68f67f5b1dD120;
    address public constant buyer = 0x1109709ecFA91a80626ff3989D68f67F5B1Dd121;
    address public constant mintAllower = 0x2109709EcFa91a80626Ff3989d68F67F5B1Dd122;
    address public constant minter = 0x3109709ECfA91A80626fF3989D68f67F5B1Dd123;
    address public constant owner = 0x6109709EcFA91A80626FF3989d68f67F5b1dd126;
    address public constant receiver = 0x7109709eCfa91A80626Ff3989D68f67f5b1dD127;
    address public constant paymentTokenProvider = 0x8109709ecfa91a80626fF3989d68f67F5B1dD128;
    address public constant trustedForwarder = 0x9109709EcFA91A80626FF3989D68f67F5B1dD129;

    uint8 public constant paymentTokenDecimals = 6;
    uint256 public constant paymentTokenAmount = 1000 * 10 ** paymentTokenDecimals;

    uint256 public constant price = 7 * 10 ** paymentTokenDecimals; // 7 payment tokens per token

    uint256 public constant maxAmountOfTokenToBeSold = 20 * 10 ** 18; // 20 token
    uint256 public constant maxAmountPerBuyer = maxAmountOfTokenToBeSold / 2; // 10 token
    uint256 public constant minAmountPerBuyer = maxAmountOfTokenToBeSold / 200; // 0.1 token

    function setUp() public {
        list = new AllowList();
        Fees memory fees = Fees(100, 100, 100, 100);
        feeSettings = new FeeSettings(fees, admin);

        token = new Token(trustedForwarder, feeSettings, admin, list, 0x0, "TESTTOKEN", "TEST");

        // set up currency
        vm.prank(paymentTokenProvider);
        paymentToken = new FakePaymentToken(paymentTokenAmount, paymentTokenDecimals); // 1000 tokens with 6 decimals
        // transfer currency to buyer
        vm.prank(paymentTokenProvider);
        paymentToken.transfer(buyer, paymentTokenAmount);
        assertTrue(paymentToken.balanceOf(buyer) == paymentTokenAmount);

        vm.prank(owner);
        raise = new ContinuousFundraising(
            trustedForwarder,
            payable(receiver),
            minAmountPerBuyer,
            maxAmountPerBuyer,
            price,
            maxAmountOfTokenToBeSold,
            paymentToken,
            token
        );

        // allow raise contract to mint
        bytes32 roleMintAllower = token.MINTALLOWER_ROLE();

        vm.prank(admin);
        token.grantRole(roleMintAllower, mintAllower);
        vm.prank(mintAllower);
        token.increaseMintingAllowance(address(raise), maxAmountOfTokenToBeSold);

        // give raise contract allowance
        vm.prank(buyer);
        paymentToken.approve(address(raise), paymentTokenAmount);
    }

    function testConstructorHappyCase() public {
        ContinuousFundraising _raise = new ContinuousFundraising(
            trustedForwarder,
            payable(receiver),
            minAmountPerBuyer,
            maxAmountPerBuyer,
            price,
            maxAmountOfTokenToBeSold,
            paymentToken,
            token
        );
        assertTrue(_raise.owner() == address(this));
        assertTrue(_raise.currencyReceiver() == receiver);
        assertTrue(_raise.minAmountPerBuyer() == minAmountPerBuyer);
        assertTrue(_raise.maxAmountPerBuyer() == maxAmountPerBuyer);
        assertTrue(_raise.tokenPrice() == price);
        assertTrue(_raise.currency() == paymentToken);
        assertTrue(_raise.token() == token);
    }

    function testConstructorWithAddress0() public {
        vm.expectRevert("trustedForwarder can not be zero address");
        new ContinuousFundraising(
            address(0),
            receiver,
            minAmountPerBuyer,
            maxAmountPerBuyer,
            price,
            maxAmountOfTokenToBeSold,
            paymentToken,
            token
        );

        vm.expectRevert("currencyReceiver can not be zero address");
        new ContinuousFundraising(
            trustedForwarder,
            address(0),
            minAmountPerBuyer,
            maxAmountPerBuyer,
            price,
            maxAmountOfTokenToBeSold,
            paymentToken,
            token
        );

        vm.expectRevert("currency can not be zero address");
        new ContinuousFundraising(
            trustedForwarder,
            receiver,
            minAmountPerBuyer,
            maxAmountPerBuyer,
            price,
            maxAmountOfTokenToBeSold,
            IERC20(address(0)),
            token
        );

        vm.expectRevert("token can not be zero address");
        new ContinuousFundraising(
            trustedForwarder,
            receiver,
            minAmountPerBuyer,
            maxAmountPerBuyer,
            price,
            maxAmountOfTokenToBeSold,
            paymentToken,
            Token(address(0))
        );
    }

    /*
    set up with MaliciousPaymentToken which tries to reenter the buy function
    */
    function testReentrancy() public {
        MaliciousPaymentToken _paymentToken;
        uint8 _paymentTokenDecimals = 18;

        /*
        _paymentToken: 1 FPT = 10**_paymentTokenDecimals FPTbits (bit = smallest subunit of token)
        Token: 1 CT = 10**18 CTbits
        price definition: 30FPT buy 1CT, but must be expressed in FPTbits/CT
        price = 30 * 10**_paymentTokenDecimals
        */

        uint256 _price = 7 * 10 ** _paymentTokenDecimals;
        uint256 _maxMintAmount = 1000 * 10 ** 18; // 2**256 - 1; // need maximum possible value because we are using a fake token with variable decimals
        uint256 _paymentTokenAmount = 100000 * 10 ** _paymentTokenDecimals;

        list = new AllowList();
        Token _token = new Token(trustedForwarder, feeSettings, admin, list, 0x0, "TESTTOKEN", "TEST");
        vm.prank(paymentTokenProvider);
        _paymentToken = new MaliciousPaymentToken(_paymentTokenAmount);
        vm.prank(owner);

        ContinuousFundraising _raise = new ContinuousFundraising(
            trustedForwarder,
            payable(receiver),
            1,
            _maxMintAmount / 100,
            _price,
            _maxMintAmount,
            _paymentToken,
            _token
        );

        // allow invite contract to mint
        bytes32 roleMintAllower = token.MINTALLOWER_ROLE();

        vm.prank(admin);
        _token.grantRole(roleMintAllower, mintAllower);
        vm.startPrank(mintAllower);
        _token.increaseMintingAllowance(address(_raise), _maxMintAmount - token.mintingAllowance(address(_raise)));
        vm.stopPrank();

        // mint _paymentToken for buyer
        vm.prank(paymentTokenProvider);
        _paymentToken.transfer(buyer, _paymentTokenAmount);
        assertTrue(_paymentToken.balanceOf(buyer) == _paymentTokenAmount);

        // set exploitTarget
        _paymentToken.setExploitTarget(address(_raise), 3, _maxMintAmount / 200000);

        // give invite contract allowance
        vm.prank(buyer);
        _paymentToken.approve(address(_raise), _paymentTokenAmount);

        // store some state
        //uint buyerPaymentBalanceBefore = _paymentToken.balanceOf(buyer);

        // run actual test
        assertTrue(_paymentToken.balanceOf(buyer) == _paymentTokenAmount);
        uint256 buyAmount = _maxMintAmount / 100000;
        vm.prank(buyer);
        vm.expectRevert("ReentrancyGuard: reentrant call");
        _raise.buy(buyAmount, buyer);
    }

    function testBuyHappyCase(uint256 tokenBuyAmount) public {
        vm.assume(tokenBuyAmount >= raise.minAmountPerBuyer());
        vm.assume(tokenBuyAmount <= raise.maxAmountPerBuyer());
        uint256 costInPaymentToken = Math.ceilDiv(tokenBuyAmount * raise.tokenPrice(), 10 ** 18);
        vm.assume(costInPaymentToken <= paymentToken.balanceOf(buyer));

        uint256 paymentTokenBalanceBefore = paymentToken.balanceOf(buyer);

        FeeSettings localFeeSettings = FeeSettings(address(token.feeSettings()));

        vm.prank(buyer);
        vm.expectEmit(true, true, true, true, address(raise));
        emit TokensBought(buyer, tokenBuyAmount, costInPaymentToken);
        raise.buy(tokenBuyAmount, buyer); // this test fails if 5 * 10**18 is replaced with 5 * 10**token.decimals() for this argument, even though they should be equal
        assertTrue(paymentToken.balanceOf(buyer) == paymentTokenBalanceBefore - costInPaymentToken, "buyer has paid");
        assertTrue(token.balanceOf(buyer) == tokenBuyAmount, "buyer has tokens");
        assertTrue(
            paymentToken.balanceOf(receiver) ==
                costInPaymentToken - localFeeSettings.continuousFundraisingFee(costInPaymentToken),
            "receiver has payment tokens"
        );
        assertTrue(
            paymentToken.balanceOf(token.feeSettings().feeCollector()) ==
                localFeeSettings.continuousFundraisingFee(costInPaymentToken),
            "fee collector has collected fee in payment tokens"
        );
        assertTrue(
            token.balanceOf(token.feeSettings().feeCollector()) == localFeeSettings.tokenFee(tokenBuyAmount),
            "fee collector has collected fee in tokens"
        );
        assertTrue(raise.tokensSold() == tokenBuyAmount, "raise has sold tokens");
        assertTrue(raise.tokensBought(buyer) == tokenBuyAmount, "raise has sold tokens to buyer");
    }

    function testBuyTooMuch() public {
        uint256 tokenBuyAmount = 5 * 10 ** token.decimals();
        uint256 costInPaymentToken = (tokenBuyAmount * price) / 10 ** 18;

        assert(costInPaymentToken == 35 * 10 ** paymentTokenDecimals); // 35 payment tokens, manually calculated

        uint256 paymentTokenBalanceBefore = paymentToken.balanceOf(buyer);

        vm.prank(buyer);
        vm.expectRevert("Total amount of bought tokens needs to be lower than or equal to maxAmount");
        raise.buy(maxAmountPerBuyer + 10 ** 18, buyer); //+ 10**token.decimals());
        assertTrue(paymentToken.balanceOf(buyer) == paymentTokenBalanceBefore);
        assertTrue(token.balanceOf(buyer) == 0);
        assertTrue(paymentToken.balanceOf(receiver) == 0);
        assertTrue(raise.tokensSold() == 0);
        assertTrue(raise.tokensBought(buyer) == 0);
    }

    function testBuyAndMintToDifferentAddress() public {
        address addressWithFunds = vm.addr(1);
        address addressForTokens = vm.addr(2);

        uint256 availableBalance = paymentToken.balanceOf(buyer);

        vm.prank(buyer);
        paymentToken.transfer(addressWithFunds, availableBalance / 2);

        vm.prank(addressWithFunds);
        paymentToken.approve(address(raise), paymentTokenAmount);

        // check state before
        assertTrue(paymentToken.balanceOf(addressWithFunds) == availableBalance / 2, "addressWithFunds has no funds");
        assertTrue(paymentToken.balanceOf(addressForTokens) == 0, "addressForTokens has funds");
        assertTrue(token.balanceOf(addressForTokens) == 0, "addressForTokens has tokens before buy");
        assertTrue(token.balanceOf(addressWithFunds) == 0, "addressWithFunds has tokens before buy");

        // execute buy, with addressForTokens as recipient
        vm.prank(addressWithFunds);
        raise.buy(maxAmountOfTokenToBeSold / 2, addressForTokens);

        // check state after
        console.log("addressWithFunds balance: ", paymentToken.balanceOf(addressWithFunds));
        assertTrue(
            paymentToken.balanceOf(addressWithFunds) <=
                availableBalance / 2 - paymentToken.balanceOf(raise.currencyReceiver()),
            "addressWithFunds has funds after buy"
        );
        assertTrue(paymentToken.balanceOf(addressForTokens) == 0, "addressForTokens has funds after buy");
        assertTrue(
            token.balanceOf(addressForTokens) == maxAmountOfTokenToBeSold / 2,
            "addressForTokens has wrong amount of tokens after buy"
        );
        assertTrue(token.balanceOf(addressWithFunds) == 0, "addressWithFunds has tokens after buy");
    }

    function testMultiplePeopleBuyTooMuch() public {
        address person1 = vm.addr(1);
        address person2 = vm.addr(2);

        uint256 availableBalance = paymentToken.balanceOf(buyer);

        vm.prank(buyer);
        paymentToken.transfer(person1, availableBalance / 2);
        vm.prank(buyer);
        paymentToken.transfer(person2, 10 ** 6);

        vm.prank(person1);
        paymentToken.approve(address(raise), paymentTokenAmount);

        vm.prank(person2);
        paymentToken.approve(address(raise), paymentTokenAmount);

        vm.prank(buyer);
        raise.buy(maxAmountOfTokenToBeSold / 2, buyer);
        vm.prank(person1);
        raise.buy(maxAmountOfTokenToBeSold / 2, person1);
        vm.prank(person2);
        vm.expectRevert("Not enough tokens to sell left");
        raise.buy(10 ** 18, person2);
    }

    function testMultipleAddressesBuyForOneReceiver() public {
        address person1 = vm.addr(1);
        address person2 = vm.addr(2);

        uint256 availableBalance = paymentToken.balanceOf(buyer);

        vm.prank(buyer);
        paymentToken.transfer(person1, availableBalance / 2);
        vm.prank(buyer);
        paymentToken.transfer(person2, 10 ** 6);

        vm.prank(person1);
        paymentToken.approve(address(raise), paymentTokenAmount);

        vm.prank(person2);
        paymentToken.approve(address(raise), paymentTokenAmount);

        vm.prank(buyer);
        raise.buy(maxAmountOfTokenToBeSold / 2, buyer);
        vm.prank(person1);
        vm.expectRevert("Total amount of bought tokens needs to be lower than or equal to maxAmount");
        raise.buy(maxAmountOfTokenToBeSold / 2, buyer);
    }

    function testCorrectAccounting() public {
        address person1 = vm.addr(1);
        address person2 = vm.addr(2);

        uint256 availableBalance = paymentToken.balanceOf(buyer);

        vm.prank(buyer);
        paymentToken.transfer(person1, availableBalance / 2);
        vm.prank(buyer);
        paymentToken.transfer(person2, 10 ** 6);

        vm.prank(person1);
        paymentToken.approve(address(raise), paymentTokenAmount);

        vm.prank(person2);
        paymentToken.approve(address(raise), paymentTokenAmount);

        // check all entries are 0 before
        assertTrue(raise.tokensSold() == 0);
        assertTrue(raise.tokensBought(buyer) == 0);
        assertTrue(raise.tokensBought(person1) == 0);
        assertTrue(raise.tokensBought(person2) == 0);

        vm.prank(buyer);
        raise.buy(maxAmountOfTokenToBeSold / 2, buyer);
        vm.prank(buyer);
        raise.buy(maxAmountOfTokenToBeSold / 4, person1);
        vm.prank(buyer);
        raise.buy(maxAmountOfTokenToBeSold / 8, person2);

        // check all entries are correct after
        assertTrue(raise.tokensSold() == (maxAmountOfTokenToBeSold * 7) / 8);
        assertTrue(raise.tokensBought(buyer) == maxAmountOfTokenToBeSold / 2);
        assertTrue(raise.tokensBought(person1) == maxAmountOfTokenToBeSold / 4);
        assertTrue(raise.tokensBought(person2) == maxAmountOfTokenToBeSold / 8);
        assertTrue(token.balanceOf(buyer) == maxAmountOfTokenToBeSold / 2);
        assertTrue(token.balanceOf(person1) == maxAmountOfTokenToBeSold / 4);
        assertTrue(token.balanceOf(person2) == maxAmountOfTokenToBeSold / 8);
    }

    function testExceedMintingAllowance() public {
        // reduce minting allowance of fundraising contract, so the revert happens in Token
        vm.startPrank(mintAllower);
        token.decreaseMintingAllowance(
            address(raise),
            token.mintingAllowance(address(raise)) - (maxAmountPerBuyer / 2)
        );
        vm.stopPrank();

        vm.prank(buyer);
        vm.expectRevert("MintingAllowance too low");
        raise.buy(maxAmountPerBuyer, buyer); //+ 10**token.decimals());
        assertTrue(token.balanceOf(buyer) == 0);
        assertTrue(paymentToken.balanceOf(receiver) == 0);
        assertTrue(raise.tokensSold() == 0);
        assertTrue(raise.tokensBought(buyer) == 0);
    }

    function testBuyTooLittle() public {
        uint256 tokenBuyAmount = 5 * 10 ** token.decimals();
        uint256 costInPaymentToken = (tokenBuyAmount * price) / 10 ** 18;

        assert(costInPaymentToken == 35 * 10 ** paymentTokenDecimals); // 35 payment tokens, manually calculated

        uint256 paymentTokenBalanceBefore = paymentToken.balanceOf(buyer);

        vm.prank(buyer);
        vm.expectRevert("Buyer needs to buy at least minAmount");
        raise.buy(minAmountPerBuyer / 2, buyer);
        assertTrue(paymentToken.balanceOf(buyer) == paymentTokenBalanceBefore);
        assertTrue(token.balanceOf(buyer) == 0);
        assertTrue(paymentToken.balanceOf(receiver) == 0);
        assertTrue(raise.tokensSold() == 0);
        assertTrue(raise.tokensBought(buyer) == 0);
    }

    function testBuySmallAmountAfterInitialInvestment() public {
        uint256 tokenBuyAmount = minAmountPerBuyer;
        uint256 costInPaymentTokenForMinAmount = (tokenBuyAmount * price) / 10 ** 18;
        uint256 paymentTokenBalanceBefore = paymentToken.balanceOf(buyer);

        vm.prank(buyer);
        raise.buy(minAmountPerBuyer, buyer);

        // buy less than minAmount -> should be okay because minAmount has already been bought.
        vm.prank(buyer);
        raise.buy(minAmountPerBuyer / 2, buyer);

        assertTrue(
            paymentToken.balanceOf(buyer) == paymentTokenBalanceBefore - (costInPaymentTokenForMinAmount * 3) / 2,
            "buyer has payment tokens"
        );
        assertTrue(token.balanceOf(buyer) == (minAmountPerBuyer * 3) / 2, "buyer has tokens");
        uint256 tokenFee = (minAmountPerBuyer * 3) /
            2 /
            FeeSettings(address(token.feeSettings())).tokenFeeDenominator();
        uint256 paymentTokenFee = (costInPaymentTokenForMinAmount * 3) /
            2 /
            FeeSettings(address(token.feeSettings())).continuousFundraisingFeeDenominator();
        assertTrue(
            paymentToken.balanceOf(receiver) == (costInPaymentTokenForMinAmount * 3) / 2 - paymentTokenFee,
            "receiver received payment tokens"
        );
        assertEq(
            token.balanceOf(token.feeSettings().feeCollector()),
            tokenFee,
            "fee collector has collected fee in tokens"
        );
        assertTrue(raise.tokensSold() == (minAmountPerBuyer * 3) / 2, "raise has sold tokens");
        assertTrue(raise.tokensBought(buyer) == raise.tokensSold(), "raise has sold tokens to buyer");
    }

    function ensureRealCostIsHigherEqualAdvertisedCost(uint256 tokenBuyAmount) public {
        uint256 _price = 1; // price = 1 currency bit per full token (10**18 token bits)

        // set price that is finer than the resolution of the payment token
        vm.startPrank(owner);
        raise.pause();
        raise.setCurrencyAndTokenPrice(raise.currency(), _price);
        raise.setMinAmountPerBuyer(1); // min amount = 1 currency bit
        vm.warp(block.timestamp + 1 days + 1 seconds);
        raise.unpause();
        vm.stopPrank();

        // this is rounded down and resolves to 0 cost in payment token
        uint256 naiveCostInPaymentToken = (tokenBuyAmount * _price) / 10 ** 18;
        console.log("naiveCostInPaymentToken", naiveCostInPaymentToken);
        //assertTrue(naiveCostInPaymentToken == 0, "Naive cost is not 0"); // 35 payment tokens, manually calculated

        uint256 paymentTokenBalanceBefore = paymentToken.balanceOf(buyer);

        vm.prank(buyer);
        raise.buy(tokenBuyAmount, buyer);

        console.log("paymentTokenBalanceBefore", paymentTokenBalanceBefore);
        console.log("paymentToken.balanceOf(buyer)", paymentToken.balanceOf(buyer));

        uint256 realCostInPaymentToken = paymentTokenBalanceBefore - paymentToken.balanceOf(buyer);
        uint256 realPrice = (realCostInPaymentToken * 10 ** 18) / token.balanceOf(buyer);
        console.log("realCostInPaymentToken", realCostInPaymentToken);
        console.log("token.balanceOf(buyer)", token.balanceOf(buyer));
        console.log("advertised price: ", raise.tokenPrice());
        console.log("real price: ", realPrice);
        assertTrue(token.balanceOf(buyer) == tokenBuyAmount, "buyer has not received tokens");
        assertTrue(paymentToken.balanceOf(receiver) >= 1, "receiver has not received any payment");
        assertTrue(realCostInPaymentToken >= 1, "real cost is 0, but should be at least 1");
        assertTrue(realCostInPaymentToken - naiveCostInPaymentToken >= 0, "real cost is less than advertised cost");
        assertTrue(realCostInPaymentToken - naiveCostInPaymentToken <= 1, "more than 1 currency bit was rounded!");
        assertTrue(realPrice >= _price, "real price is less than advertised");
    }

    function testBuyAnyAmountRoundsUp(uint tokenBuyAmount) public {
        vm.assume(tokenBuyAmount < raise.maxAmountPerBuyer());
        vm.assume(tokenBuyAmount > 0);
        ensureRealCostIsHigherEqualAdvertisedCost(tokenBuyAmount);
    }

    function testBuy1BitRoundsUp() public {
        // this will result in the naive cost being 0
        ensureRealCostIsHigherEqualAdvertisedCost(1);
    }

    /*
        try to buy more than allowed
    */
    function testFailOverflow() public {
        vm.prank(buyer);
        raise.buy(maxAmountPerBuyer + 1, buyer);
    }

    /*
        try to buy less than allowed
    */
    function testFailUnderflow() public {
        vm.prank(buyer);
        raise.buy(minAmountPerBuyer - 1, buyer);
    }

    /*
        try to buy while paused
    */
    function testFailPaused() public {
        vm.prank(owner);
        raise.pause();
        vm.prank(buyer);
        raise.buy(minAmountPerBuyer, buyer);
    }

    /*
        try to update currencyReceiver not paused
    */
    function testFailUpdateCurrencyReceiverNotPaused() public {
        vm.prank(owner);
        raise.setCurrencyReceiver(payable(address(buyer)));
    }

    /*
        try to update currencyReceiver while paused
    */
    function testUpdateCurrencyReceiverPaused() public {
        assertTrue(raise.currencyReceiver() == receiver);
        vm.prank(owner);
        raise.pause();
        vm.prank(owner);
        vm.expectEmit(true, true, true, true, address(raise));
        emit CurrencyReceiverChanged(address(buyer));
        raise.setCurrencyReceiver(address(buyer));
        assertTrue(raise.currencyReceiver() == address(buyer));

        vm.prank(owner);
        vm.expectRevert("receiver can not be zero address");
        raise.setCurrencyReceiver(address(0));
    }

    /* 
        try to update minAmountPerBuyer not paused
    */
    function testFailUpdateMinAmountPerBuyerNotPaused() public {
        vm.prank(owner);
        raise.setMinAmountPerBuyer(100);
    }

    /* 
        try to update minAmountPerBuyer while paused
    */
    function testUpdateMinAmountPerBuyerPaused(uint256 newMinAmountPerBuyer) public {
        vm.assume(newMinAmountPerBuyer <= raise.maxAmountPerBuyer());
        assertTrue(raise.minAmountPerBuyer() == minAmountPerBuyer);
        vm.prank(owner);
        raise.pause();
        vm.prank(owner);
        vm.expectEmit(true, true, true, true, address(raise));
        emit MinAmountPerBuyerChanged(newMinAmountPerBuyer);
        raise.setMinAmountPerBuyer(newMinAmountPerBuyer);
        assertTrue(raise.minAmountPerBuyer() == newMinAmountPerBuyer);

        uint256 _maxAmountPerBuyer = raise.maxAmountPerBuyer();
        vm.expectRevert("_minAmount needs to be smaller or equal to maxAmount");
        vm.prank(owner);
        raise.setMinAmountPerBuyer(_maxAmountPerBuyer + 1); //raise.maxAmountPerBuyer() + 1);

        console.log("minAmount: ", raise.minAmountPerBuyer());
        console.log("maxAmount: ", raise.maxAmountPerBuyer());
    }

    /* 
        try to update maxAmountPerBuyer not paused
    */
    function testFailUpdateMaxAmountPerBuyerNotPaused() public {
        vm.prank(owner);
        raise.setMaxAmountPerBuyer(100);
    }

    /* 
        try to update maxAmountPerBuyer while paused
    */
    function testUpdateMaxAmountPerBuyerPaused(uint256 newMaxAmountPerBuyer) public {
        vm.assume(newMaxAmountPerBuyer >= raise.minAmountPerBuyer());
        assertTrue(raise.maxAmountPerBuyer() == maxAmountPerBuyer);
        vm.prank(owner);
        raise.pause();
        vm.prank(owner);
        vm.expectEmit(true, true, true, true, address(raise));
        emit MaxAmountPerBuyerChanged(newMaxAmountPerBuyer);
        raise.setMaxAmountPerBuyer(newMaxAmountPerBuyer);
        assertTrue(raise.maxAmountPerBuyer() == newMaxAmountPerBuyer);
        uint256 _minAmountPerBuyer = raise.minAmountPerBuyer();
        vm.expectRevert("_maxAmount needs to be larger or equal to minAmount");
        vm.prank(owner);
        raise.setMaxAmountPerBuyer(_minAmountPerBuyer - 1);
    }

    /*
        try to update currency and price while not paused
    */
    function testFailUpdateCurrencyAndPriceNotPaused() public {
        FakePaymentToken newPaymentToken = new FakePaymentToken(700, 3);
        vm.prank(owner);
        raise.setCurrencyAndTokenPrice(newPaymentToken, 100);
    }

    /*
        try to update currency and price while paused
    */
    function testUpdateCurrencyAndPricePaused(uint256 newPrice) public {
        vm.assume(newPrice > 0);
        assertTrue(raise.tokenPrice() == price);
        assertTrue(raise.currency() == paymentToken);

        FakePaymentToken newPaymentToken = new FakePaymentToken(700, 3);

        vm.prank(owner);
        raise.pause();
        vm.prank(owner);
        vm.expectEmit(true, true, true, true, address(raise));
        emit TokenPriceAndCurrencyChanged(newPrice, newPaymentToken);
        raise.setCurrencyAndTokenPrice(newPaymentToken, newPrice);
        assertTrue(raise.tokenPrice() == newPrice);
        assertTrue(raise.currency() == newPaymentToken);
        vm.prank(owner);
        vm.expectRevert("_tokenPrice needs to be a non-zero amount");
        raise.setCurrencyAndTokenPrice(paymentToken, 0);
    }

    /*
        try to update maxAmountOfTokenToBeSold while not paused
    */
    function testFailUpdateMaxAmountOfTokenToBeSoldNotPaused() public {
        vm.prank(owner);
        raise.setMaxAmountOfTokenToBeSold(123 * 10 ** 18);
    }

    /*
        try to update maxAmountOfTokenToBeSold while paused
    */
    function testUpdateMaxAmountOfTokenToBeSoldPaused(uint256 newMaxAmountOfTokenToBeSold) public {
        vm.assume(newMaxAmountOfTokenToBeSold > 0);
        assertTrue(raise.maxAmountOfTokenToBeSold() == maxAmountOfTokenToBeSold);
        vm.prank(owner);
        raise.pause();
        vm.prank(owner);
        vm.expectEmit(true, true, true, true, address(raise));
        emit MaxAmountOfTokenToBeSoldChanged(newMaxAmountOfTokenToBeSold);
        raise.setMaxAmountOfTokenToBeSold(newMaxAmountOfTokenToBeSold);
        assertTrue(raise.maxAmountOfTokenToBeSold() == newMaxAmountOfTokenToBeSold);
        vm.prank(owner);
        vm.expectRevert("_maxAmountOfTokenToBeSold needs to be larger than zero");
        raise.setMaxAmountOfTokenToBeSold(0);
    }

    /*
        try to unpause immediately after pausing
    */
    function testFailUnpauseImmediatelyAfterPausing() public {
        vm.prank(owner);
        raise.pause();
        assertTrue(raise.paused());
        assertTrue(raise.coolDownStart() > 0);
        vm.prank(owner);
        raise.unpause();
    }

    /*
        try to unpause after delay has passed
    */
    function testFailUnpauseAfterDelay() public {
        uint256 time = block.timestamp;
        vm.warp(time);
        vm.prank(owner);
        raise.pause();
        assertTrue(raise.paused());
        assertTrue(raise.coolDownStart() == time);
        vm.warp(time + raise.delay());
        vm.prank(owner);
        raise.unpause();
    }

    /*
        try to unpause after more than 1 day has passed
    */
    function testUnpauseAfterDelayAnd1Sec() public {
        uint256 time = block.timestamp;
        vm.warp(time);
        vm.prank(owner);
        raise.pause();
        assertTrue(raise.paused());
        assertTrue(raise.coolDownStart() == time);
        vm.warp(time + raise.delay() + 1 seconds);
        vm.prank(owner);
        raise.unpause();
    }

    /*
        try to unpause too soon after setMaxAmountOfTokenToBeSold
    */
    function testUnpauseTooSoonAfterSetMaxAmountOfTokenToBeSold(
        uint128 startTime,
        uint32 changeDelay,
        uint32 attemptUnpauseDelay
    ) public {
        uint256 unpauseDelay = raise.delay();
        vm.assume(startTime < type(uint128).max / 2);
        vm.assume(startTime > 0);
        vm.assume(changeDelay > 0);
        vm.assume(attemptUnpauseDelay > 0);
        vm.assume(attemptUnpauseDelay < unpauseDelay + changeDelay);

        vm.warp(startTime);
        vm.prank(owner);
        raise.pause();
        assertTrue(raise.paused(), "raise should be paused");
        assertTrue(raise.coolDownStart() == startTime, "coolDownStart should be startTime");
        vm.warp(startTime + changeDelay);
        vm.prank(owner);
        raise.setMaxAmountOfTokenToBeSold(700);
        assertTrue(raise.coolDownStart() == startTime + changeDelay, "coolDownStart should be startTime + changeDelay");
        vm.warp(startTime + attemptUnpauseDelay);
        vm.prank(owner);
        console.log("current time: ", block.timestamp);
        console.log("unpause at: ", startTime + changeDelay + unpauseDelay);
        vm.expectRevert("There needs to be at minimum one day to change parameters");
        raise.unpause(); // must fail because of the parameter update
    }

    /*
        try to unpause after setMaxAmountOfTokenToBeSold
    */
    function testUnpauseAfterSetMaxAmountOfTokenToBeSold() public {
        uint256 time = block.timestamp;
        vm.warp(time);
        vm.prank(owner);
        raise.pause();
        assertTrue(raise.paused());
        assertTrue(raise.coolDownStart() == time);
        vm.warp(time + 2 hours);
        vm.prank(owner);
        raise.setMaxAmountOfTokenToBeSold(700);
        assertTrue(raise.coolDownStart() == time + 2 hours);
        vm.warp(time + raise.delay() + 2 hours + 1 seconds);
        vm.prank(owner);
        raise.unpause();
    }

    /*
        try to unpause too soon after setCurrencyReceiver
    */
    function testUnpauseTooSoonAfterSetCurrencyReceiver(
        uint128 startTime,
        uint32 changeDelay,
        uint32 attemptUnpauseDelay,
        address newCurrencyReceiver
    ) public {
        uint256 unpauseDelay = raise.delay();
        vm.assume(startTime < type(uint128).max / 2);
        vm.assume(startTime > 0);
        vm.assume(changeDelay > 0);
        vm.assume(attemptUnpauseDelay > 0);
        vm.assume(attemptUnpauseDelay < unpauseDelay + changeDelay);
        vm.assume(newCurrencyReceiver != address(0));

        vm.warp(startTime);
        vm.prank(owner);
        raise.pause();
        assertTrue(raise.paused(), "raise should be paused");
        assertTrue(raise.coolDownStart() == startTime, "coolDownStart should be startTime");
        vm.warp(startTime + changeDelay);
        vm.prank(owner);
        raise.setCurrencyReceiver(newCurrencyReceiver);
        assertTrue(raise.coolDownStart() == startTime + changeDelay, "coolDownStart should be startTime + changeDelay");
        vm.warp(startTime + attemptUnpauseDelay);
        vm.prank(owner);
        console.log("current time: ", block.timestamp);
        console.log("unpause at: ", startTime + changeDelay + unpauseDelay);
        vm.expectRevert("There needs to be at minimum one day to change parameters");
        raise.unpause(); // must fail because of the parameter update
    }

    /*
        try to unpause after setCurrencyReceiver
    */
    function testUnpauseAfterSetCurrencyReceiver() public {
        uint256 time = block.timestamp;
        vm.warp(time);
        vm.prank(owner);
        raise.pause();
        assertTrue(raise.paused());
        assertTrue(raise.coolDownStart() == time);
        vm.warp(time + 2 hours);
        vm.prank(owner);
        raise.setCurrencyReceiver(paymentTokenProvider);
        assertTrue(raise.coolDownStart() == time + 2 hours);
        vm.warp(time + raise.delay() + 2 hours + 1 seconds);
        vm.prank(owner);
        raise.unpause();
    }

    /*
        try to unpause too soon after setMinAmountPerBuyer
    */
    function testUnpauseTooSoonAfterSetMinAmountPerBuyer(
        uint128 startTime,
        uint32 changeDelay,
        uint32 attemptUnpauseDelay,
        uint256 newMinAmountPerBuyer
    ) public {
        uint256 unpauseDelay = raise.delay();
        vm.assume(startTime < type(uint128).max / 2);
        vm.assume(startTime > 0);
        vm.assume(changeDelay > 0);
        vm.assume(attemptUnpauseDelay > 0);
        vm.assume(attemptUnpauseDelay < unpauseDelay + changeDelay);
        vm.assume(newMinAmountPerBuyer > 0);
        vm.assume(newMinAmountPerBuyer <= raise.maxAmountPerBuyer());

        vm.warp(startTime);
        vm.prank(owner);
        raise.pause();
        assertTrue(raise.paused(), "raise should be paused");
        assertTrue(raise.coolDownStart() == startTime, "coolDownStart should be startTime");
        vm.warp(startTime + changeDelay);
        vm.prank(owner);
        raise.setMinAmountPerBuyer(newMinAmountPerBuyer);
        assertTrue(raise.coolDownStart() == startTime + changeDelay, "coolDownStart should be startTime + changeDelay");
        vm.warp(startTime + attemptUnpauseDelay);
        vm.prank(owner);
        console.log("current time: ", block.timestamp);
        console.log("unpause at: ", startTime + changeDelay + unpauseDelay);
        vm.expectRevert("There needs to be at minimum one day to change parameters");
        raise.unpause(); // must fail because of the parameter update
    }

    /*
        try to unpause after setMinAmountPerBuyer
    */
    function testUnpauseAfterSetMinAmountPerBuyer() public {
        uint256 time = block.timestamp;
        vm.warp(time);
        vm.prank(owner);
        raise.pause();
        assertTrue(raise.paused());
        assertTrue(raise.coolDownStart() == time);
        vm.warp(time + 2 hours);
        vm.prank(owner);
        raise.setMinAmountPerBuyer(700);
        assertTrue(raise.coolDownStart() == time + 2 hours);
        vm.warp(time + raise.delay() + 2 hours + 1 seconds);
        vm.prank(owner);
        raise.unpause();
    }

    /*
        try to unpause too soon after setMaxAmountPerBuyer
    */
    function testUnpauseTooSoonAfterSetMaxAmountPerBuyer(
        uint128 startTime,
        uint32 changeDelay,
        uint32 attemptUnpauseDelay,
        uint256 newMaxAmountPerBuyer
    ) public {
        uint256 unpauseDelay = raise.delay();
        vm.assume(startTime < type(uint128).max / 2);
        vm.assume(startTime > 0);
        vm.assume(changeDelay > 0);
        vm.assume(attemptUnpauseDelay > 0);
        vm.assume(attemptUnpauseDelay < unpauseDelay + changeDelay);
        vm.assume(newMaxAmountPerBuyer >= raise.minAmountPerBuyer());

        vm.warp(startTime);
        vm.prank(owner);
        raise.pause();
        assertTrue(raise.paused(), "raise should be paused");
        assertTrue(raise.coolDownStart() == startTime, "coolDownStart should be startTime");
        vm.warp(startTime + changeDelay);
        vm.prank(owner);
        raise.setMaxAmountPerBuyer(newMaxAmountPerBuyer);
        assertTrue(raise.coolDownStart() == startTime + changeDelay, "coolDownStart should be startTime + changeDelay");
        vm.warp(startTime + attemptUnpauseDelay);
        vm.prank(owner);
        console.log("current time: ", block.timestamp);
        console.log("unpause at: ", startTime + changeDelay + unpauseDelay);
        vm.expectRevert("There needs to be at minimum one day to change parameters");
        raise.unpause(); // must fail because of the parameter update
    }

    /*
        try to unpause after setMaxAmountPerBuyer
    */
    function testUnpauseAfterSetMaxAmountPerBuyer() public {
        uint256 time = block.timestamp;
        vm.warp(time);
        vm.prank(owner);
        raise.pause();
        assertTrue(raise.paused());
        assertTrue(raise.coolDownStart() == time);
        vm.warp(time + 2 hours);
        vm.prank(owner);
        raise.setMaxAmountPerBuyer(2 * minAmountPerBuyer);
        assertTrue(raise.coolDownStart() == time + 2 hours);
        vm.warp(time + raise.delay() + 2 hours + 1 seconds);
        vm.prank(owner);
        raise.unpause();
    }

    // /*
    //     try to unpause too soon after setCurrencyAndTokenPrice
    // */
    // function testUnpauseTooSoonAfterSetCurrencyAndTokenPrice() public {
    //     uint256 time = block.timestamp;
    //     vm.warp(time);
    //     vm.prank(owner);
    //     raise.pause();
    //     assertTrue(raise.paused());
    //     assertTrue(raise.coolDownStart() == time);
    //     vm.warp(time + 2 hours);
    //     vm.prank(owner);
    //     raise.setCurrencyAndTokenPrice(paymentToken, 700);
    //     assertTrue(raise.coolDownStart() == time + 2 hours);
    //     vm.warp(time + raise.delay() + 1 hours);
    //     vm.prank(owner);
    //     vm.expectRevert("There needs to be at minimum one day to change parameters");
    //     raise.unpause(); // must fail because of the parameter update
    // }

    /*
        try to unpause too soon after setCurrencyAndTokenPrice
    */
    function testUnpauseTooSoonAfterSetCurrencyAndTokenPrice(
        uint128 startTime,
        uint32 changeDelay,
        uint32 attemptUnpauseDelay,
        uint256 newTokenPrice
    ) public {
        uint256 unpauseDelay = raise.delay();
        vm.assume(startTime < type(uint128).max / 2);
        vm.assume(startTime > 0);
        vm.assume(changeDelay > 0);
        vm.assume(attemptUnpauseDelay > 0);
        vm.assume(attemptUnpauseDelay < unpauseDelay + changeDelay);
        vm.assume(newTokenPrice > 0);

        vm.warp(startTime);
        vm.prank(owner);
        raise.pause();
        assertTrue(raise.paused(), "raise should be paused");
        assertTrue(raise.coolDownStart() == startTime, "coolDownStart should be startTime");
        vm.warp(startTime + changeDelay);
        vm.prank(owner);
        raise.setCurrencyAndTokenPrice(paymentToken, newTokenPrice);
        assertTrue(raise.coolDownStart() == startTime + changeDelay, "coolDownStart should be startTime + changeDelay");
        vm.warp(startTime + attemptUnpauseDelay);
        vm.prank(owner);
<<<<<<< HEAD
=======
        console.log("current time: ", block.timestamp);
        console.log("unpause at: ", startTime + changeDelay + unpauseDelay);
>>>>>>> cd680c7e
        vm.expectRevert("There needs to be at minimum one day to change parameters");
        raise.unpause(); // must fail because of the parameter update
    }

    /*
        try to unpause after setCurrencyAndTokenPrice
    */
    function testUnpauseAfterSetCurrencyAndTokenPrice() public {
        uint256 time = block.timestamp;
        vm.warp(time);
        vm.prank(owner);
        raise.pause();
        assertTrue(raise.paused());
        assertTrue(raise.coolDownStart() == time);
        vm.warp(time + 2 hours);
        vm.prank(owner);
        raise.setCurrencyAndTokenPrice(paymentToken, 700);
        assertTrue(raise.coolDownStart() == time + 2 hours);
        vm.warp(time + raise.delay() + 2 hours + 1 seconds);
        vm.prank(owner);
        raise.unpause();
    }

    function testRevertsOnOverflow(uint256 _tokenBuyAmount, uint256 _price) public {
        vm.assume(_tokenBuyAmount > 0);
        vm.assume(_price > 0);
        vm.assume(UINT256_MAX / _price < _tokenBuyAmount); // this will cause an overflow on multiplication

        // new currency
        // set up currency
        vm.prank(paymentTokenProvider);
        paymentToken = new FakePaymentToken(UINT256_MAX, paymentTokenDecimals); // 1000 tokens with 6 decimals
        // transfer currency to buyer
        vm.prank(paymentTokenProvider);
        paymentToken.transfer(buyer, UINT256_MAX);

        // create the raise contract
        vm.prank(owner);
        raise = new ContinuousFundraising(
            trustedForwarder,
            payable(receiver),
            0,
            UINT256_MAX,
            _price,
            UINT256_MAX,
            paymentToken,
            token
        );

        // grant allowances
        vm.prank(mintAllower);
        token.increaseMintingAllowance(address(raise), UINT256_MAX);
        vm.prank(buyer);
        paymentToken.increaseAllowance(address(raise), UINT256_MAX);

        vm.expectRevert(); //("Arithmetic over/underflow"); //("Division or modulo by 0");
        vm.prank(buyer);
        raise.buy(_tokenBuyAmount, buyer);
    }

    function testRoundsUp(uint256 _tokenBuyAmount, uint256 _price) public {
        vm.assume(_tokenBuyAmount > 0);
        vm.assume(_price > 0);
        vm.assume(UINT256_MAX / _price > _tokenBuyAmount); // this will cause an overflow on multiplication

        uint256 tokenDecimals = token.decimals();
        uint minCurrencyAmount = (_tokenBuyAmount * _price) / 10 ** tokenDecimals;
        console.log("minCurrencyAmount: %s", minCurrencyAmount);
        uint maxCurrencyAmount = minCurrencyAmount + 1;
        console.log("maxCurrencyAmount: %s", maxCurrencyAmount);

        // new currency
        // set up currency
        vm.prank(paymentTokenProvider);
        paymentToken = new FakePaymentToken(maxCurrencyAmount, paymentTokenDecimals); // 1000 tokens with 6 decimals
        // transfer currency to buyer
        vm.prank(paymentTokenProvider);
        paymentToken.transfer(buyer, maxCurrencyAmount);

        // create the raise contract
        vm.prank(owner);
        raise = new ContinuousFundraising(
            trustedForwarder,
            payable(receiver),
            _tokenBuyAmount,
            _tokenBuyAmount,
            _price,
            _tokenBuyAmount,
            paymentToken,
            token
        );

        // set fees to 0, otherwise extra currency is minted which causes an overflow
        Fees memory fees = Fees(UINT256_MAX, UINT256_MAX, UINT256_MAX, 0);
        FeeSettings(address(token.feeSettings())).planFeeChange(fees);
        FeeSettings(address(token.feeSettings())).executeFeeChange();

        // grant allowances
        vm.prank(mintAllower);
        token.increaseMintingAllowance(address(raise), _tokenBuyAmount);
        vm.prank(buyer);
        paymentToken.increaseAllowance(address(raise), maxCurrencyAmount);

        vm.prank(buyer);
        raise.buy(_tokenBuyAmount, buyer);

        // check that the buyer got the correct amount of tokens
        assertTrue(token.balanceOf(buyer) == _tokenBuyAmount, "buyer got wrong amount of tokens");
        // check that the raise got the correct amount of currency
        assertTrue(paymentToken.balanceOf(receiver) <= maxCurrencyAmount, "raise got wrong amount of currency");
        assertTrue(paymentToken.balanceOf(receiver) >= minCurrencyAmount, "raise got wrong amount of currency");
    }
}<|MERGE_RESOLUTION|>--- conflicted
+++ resolved
@@ -988,11 +988,8 @@
         assertTrue(raise.coolDownStart() == startTime + changeDelay, "coolDownStart should be startTime + changeDelay");
         vm.warp(startTime + attemptUnpauseDelay);
         vm.prank(owner);
-<<<<<<< HEAD
-=======
         console.log("current time: ", block.timestamp);
         console.log("unpause at: ", startTime + changeDelay + unpauseDelay);
->>>>>>> cd680c7e
         vm.expectRevert("There needs to be at minimum one day to change parameters");
         raise.unpause(); // must fail because of the parameter update
     }
