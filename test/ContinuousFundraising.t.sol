// SPDX-License-Identifier: GPL-3.0
pragma solidity ^0.8.13;

import "../lib/forge-std/src/Test.sol";
import "../contracts/Token.sol";
import "../contracts/FeeSettings.sol";
import "../contracts/ContinuousFundraising.sol";
import "./resources/FakePaymentToken.sol";
import "./resources/MaliciousPaymentToken.sol";

contract ContinuousFundraisingTest is Test {
    ContinuousFundraising raise;
    AllowList list;
    IFeeSettingsV1 feeSettings;

    Token token;
    FakePaymentToken paymentToken;

    address public constant admin = 0x0109709eCFa91a80626FF3989D68f67f5b1dD120;
    address public constant buyer = 0x1109709ecFA91a80626ff3989D68f67F5B1Dd121;
    address public constant mintAllower =
        0x2109709EcFa91a80626Ff3989d68F67F5B1Dd122;
    address public constant minter = 0x3109709ECfA91A80626fF3989D68f67F5B1Dd123;
    address public constant owner = 0x6109709EcFA91A80626FF3989d68f67F5b1dd126;
    address public constant receiver =
        0x7109709eCfa91A80626Ff3989D68f67f5b1dD127;
    address public constant paymentTokenProvider =
        0x8109709ecfa91a80626fF3989d68f67F5B1dD128;
    address public constant trustedForwarder =
        0x9109709EcFA91A80626FF3989D68f67F5B1dD129;

    uint8 public constant paymentTokenDecimals = 6;
    uint256 public constant paymentTokenAmount =
        1000 * 10 ** paymentTokenDecimals;

    uint256 public constant price = 7 * 10 ** paymentTokenDecimals; // 7 payment tokens per token

    uint256 public constant maxAmountOfTokenToBeSold = 20 * 10 ** 18; // 20 token
    uint256 public constant maxAmountPerBuyer = maxAmountOfTokenToBeSold / 2; // 10 token
    uint256 public constant minAmountPerBuyer = maxAmountOfTokenToBeSold / 200; // 0.1 token

    function setUp() public {
        list = new AllowList();
        Fees memory fees = Fees(100, 100, 100, 100);
        feeSettings = new FeeSettings(fees, admin);

        token = new Token(
            trustedForwarder,
            feeSettings,
            admin,
            list,
            0x0,
            "TESTTOKEN",
            "TEST"
        );

        // set up currency
        vm.prank(paymentTokenProvider);
        paymentToken = new FakePaymentToken(
            paymentTokenAmount,
            paymentTokenDecimals
        ); // 1000 tokens with 6 decimals
        // transfer currency to buyer
        vm.prank(paymentTokenProvider);
        paymentToken.transfer(buyer, paymentTokenAmount);
        assertTrue(paymentToken.balanceOf(buyer) == paymentTokenAmount);

        vm.prank(owner);
        raise = new ContinuousFundraising(
            trustedForwarder,
            payable(receiver),
            minAmountPerBuyer,
            maxAmountPerBuyer,
            price,
            maxAmountOfTokenToBeSold,
            paymentToken,
            token
        );

        // allow raise contract to mint
        bytes32 roleMintAllower = token.MINTALLOWER_ROLE();

        vm.prank(admin);
        token.grantRole(roleMintAllower, mintAllower);
        vm.prank(mintAllower);
        token.increaseMintingAllowance(
            address(raise),
            maxAmountOfTokenToBeSold
        );

        // give raise contract allowance
        vm.prank(buyer);
        paymentToken.approve(address(raise), paymentTokenAmount);
    }

    function testConstructorHappyCase() public {
        ContinuousFundraising _raise = new ContinuousFundraising(
            trustedForwarder,
            payable(receiver),
            minAmountPerBuyer,
            maxAmountPerBuyer,
            price,
            maxAmountOfTokenToBeSold,
            paymentToken,
            token
        );
        assertTrue(_raise.owner() == address(this));
        assertTrue(_raise.currencyReceiver() == receiver);
        assertTrue(_raise.minAmountPerBuyer() == minAmountPerBuyer);
        assertTrue(_raise.maxAmountPerBuyer() == maxAmountPerBuyer);
        assertTrue(_raise.tokenPrice() == price);
        assertTrue(_raise.currency() == paymentToken);
        assertTrue(_raise.token() == token);
    }

<<<<<<< HEAD
    /*
    set up with FakePaymentToken which has variable decimals to make sure that doesn't break anything
    */
    function testVaryDecimals() public {
        uint8 _maxDecimals = 25;
        FakePaymentToken _paymentToken;

        for (
            uint8 _paymentTokenDecimals = 1;
            _paymentTokenDecimals < _maxDecimals;
            _paymentTokenDecimals++
        ) {
            //uint8 _paymentTokenDecimals = 10;

            /*
            _paymentToken: 1 FPT = 10**_paymentTokenDecimals FPTbits (bit = smallest subunit of token)
            Token: 1 CT = 10**18 CTbits
            price definition: 30FPT buy 1CT, but must be expressed in FPTbits/CT
            price = 30 * 10**_paymentTokenDecimals
            */
            uint256 _price = 30 * 10 ** _paymentTokenDecimals;
            uint256 _maxMintAmount = 2 ** 256 - 1; // need maximum possible value because we are using a fake token with variable decimals
            uint256 _paymentTokenAmount = 1000 * 10 ** _paymentTokenDecimals;

            list = new AllowList();
            Token _token = new Token(
                trustedForwarder,
                feeSettings,
                admin,
                list,
                0x0,
                "TESTTOKEN",
                "TEST"
            );
            vm.prank(paymentTokenProvider);
            _paymentToken = new FakePaymentToken(
                _paymentTokenAmount,
                _paymentTokenDecimals
            );
            vm.prank(owner);

            ContinuousFundraising _raise = new ContinuousFundraising(
                trustedForwarder,
                payable(receiver),
                1,
                _maxMintAmount / 100,
                _price,
                _maxMintAmount,
                _paymentToken,
                _token
            );

            // allow invite contract to mint
            bytes32 roleMintAllower = token.MINTALLOWER_ROLE();

            vm.prank(admin);
            _token.grantRole(roleMintAllower, mintAllower);
            vm.prank(mintAllower);
            _token.setMintingAllowance(address(_raise), _maxMintAmount);

            // mint _paymentToken for buyer
            vm.prank(paymentTokenProvider);
            _paymentToken.transfer(buyer, _paymentTokenAmount);
            assertTrue(_paymentToken.balanceOf(buyer) == _paymentTokenAmount);

            // give invite contract allowance
            vm.prank(buyer);
            _paymentToken.approve(address(_raise), _paymentTokenAmount);

            // run actual test

            uint tokenAmount = 33 * 10 ** token.decimals();

            // buyer has 1k FPT
            assertTrue(_paymentToken.balanceOf(buyer) == _paymentTokenAmount);
            // they should be able to buy 33 CT for 999 FPT
            vm.prank(buyer);
            _raise.buy(tokenAmount, buyer);
            // buyer should have 10 FPT left
            assertTrue(
                _paymentToken.balanceOf(buyer) ==
                    10 * 10 ** _paymentTokenDecimals
            );
            // buyer should have the 33 CT they bought
            assertTrue(
                _token.balanceOf(buyer) == tokenAmount,
                "buyer has wrong amount of token"
            );
            // receiver should have the 990 FPT that were paid, minus the fee
            uint currencyAmount = 990 * 10 ** _paymentTokenDecimals;
            uint256 currencyFee = currencyAmount /
                token.feeSettings().continuousFundraisingFeeDenominator();
            assertTrue(
                _paymentToken.balanceOf(receiver) ==
                    currencyAmount - currencyFee,
                "receiver has wrong amount of currency"
            );
            // fee collector should have the token and currency fees
            assertEq(
                currencyFee,
                _paymentToken.balanceOf(feeSettings.feeCollector()),
                "fee collector has wrong amount of currency"
            );
            assertEq(
                tokenAmount / token.feeSettings().tokenFeeDenominator(),
                _token.balanceOf(feeSettings.feeCollector()),
                "fee collector has wrong amount of token"
            );
        }
=======
    function testConstructorWithAddress0() public {
        vm.expectRevert("trustedForwarder can not be zero address");
        new ContinuousFundraising(
            address(0),
            receiver,
            minAmountPerBuyer,
            maxAmountPerBuyer,
            price,
            maxAmountOfTokenToBeSold,
            paymentToken,
            token
        );

        vm.expectRevert("currencyReceiver can not be zero address");
        new ContinuousFundraising(
            trustedForwarder,
            address(0),
            minAmountPerBuyer,
            maxAmountPerBuyer,
            price,
            maxAmountOfTokenToBeSold,
            paymentToken,
            token
        );

        vm.expectRevert("currency can not be zero address");
        new ContinuousFundraising(
            trustedForwarder,
            receiver,
            minAmountPerBuyer,
            maxAmountPerBuyer,
            price,
            maxAmountOfTokenToBeSold,
            IERC20(address(0)),
            token
        );

        vm.expectRevert("token can not be zero address");
        new ContinuousFundraising(
            trustedForwarder,
            receiver,
            minAmountPerBuyer,
            maxAmountPerBuyer,
            price,
            maxAmountOfTokenToBeSold,
            paymentToken,
            Token(address(0))
        );
>>>>>>> 37812a82
    }

    /*
    set up with MaliciousPaymentToken which tries to reenter the buy function
    */
    function testReentrancy() public {
        MaliciousPaymentToken _paymentToken;
        uint8 _paymentTokenDecimals = 18;

        /*
        _paymentToken: 1 FPT = 10**_paymentTokenDecimals FPTbits (bit = smallest subunit of token)
        Token: 1 CT = 10**18 CTbits
        price definition: 30FPT buy 1CT, but must be expressed in FPTbits/CT
        price = 30 * 10**_paymentTokenDecimals
        */

        uint256 _price = 7 * 10 ** _paymentTokenDecimals;
        uint256 _maxMintAmount = 1000 * 10 ** 18; // 2**256 - 1; // need maximum possible value because we are using a fake token with variable decimals
        uint256 _paymentTokenAmount = 100000 * 10 ** _paymentTokenDecimals;

        list = new AllowList();
        Token _token = new Token(
            trustedForwarder,
            feeSettings,
            admin,
            list,
            0x0,
            "TESTTOKEN",
            "TEST"
        );
        vm.prank(paymentTokenProvider);
        _paymentToken = new MaliciousPaymentToken(_paymentTokenAmount);
        vm.prank(owner);

        ContinuousFundraising _raise = new ContinuousFundraising(
            trustedForwarder,
            payable(receiver),
            1,
            _maxMintAmount / 100,
            _price,
            _maxMintAmount,
            _paymentToken,
            _token
        );

        // allow invite contract to mint
        bytes32 roleMintAllower = token.MINTALLOWER_ROLE();

        vm.prank(admin);
        _token.grantRole(roleMintAllower, mintAllower);
        vm.startPrank(mintAllower);
        _token.increaseMintingAllowance(
            address(_raise),
            _maxMintAmount - token.mintingAllowance(address(_raise))
        );
        vm.stopPrank();

        // mint _paymentToken for buyer
        vm.prank(paymentTokenProvider);
        _paymentToken.transfer(buyer, _paymentTokenAmount);
        assertTrue(_paymentToken.balanceOf(buyer) == _paymentTokenAmount);

        // set exploitTarget
        _paymentToken.setExploitTarget(
            address(_raise),
            3,
            _maxMintAmount / 200000
        );

        // give invite contract allowance
        vm.prank(buyer);
        _paymentToken.approve(address(_raise), _paymentTokenAmount);

        // store some state
        //uint buyerPaymentBalanceBefore = _paymentToken.balanceOf(buyer);

        // run actual test
        assertTrue(_paymentToken.balanceOf(buyer) == _paymentTokenAmount);
        uint256 buyAmount = _maxMintAmount / 100000;
        vm.prank(buyer);
        vm.expectRevert("ReentrancyGuard: reentrant call");
        _raise.buy(buyAmount, buyer);

        // // tests to be run when exploit is successful
        // uint paymentTokensSpent = buyerPaymentBalanceBefore - _paymentToken.balanceOf(buyer);
        // console.log("buyer spent: ", buyerPaymentBalanceBefore - _paymentToken.balanceOf(buyer));
        // console.log("buyer tokens:", _token.balanceOf(buyer));
        // console.log("minted tokens:", _token.totalSupply());
        // uint pricePaidForBuyerTokens = paymentTokensSpent / _token.balanceOf(buyer) * 10**_paymentTokenDecimals;
        // uint pricePaidForAllTokens = _paymentToken.balanceOf(receiver) / _token.totalSupply() * 10**_paymentTokenDecimals;
        // console.log("total price paid: ", pricePaidForAllTokens);
        // console.log("price: ", _price);
        // // minted tokens must fit payment received and price
        // assertTrue(_token.totalSupply() == paymentTokensSpent / _price * 10**_paymentTokenDecimals);
        // assertTrue(pricePaidForAllTokens == _price);

        // // assert internal accounting is correct
        // console.log("tokens sold:", _raise.tokensSold());
        // // assertTrue(_raise.tokensSold() == _token.balanceOf(buyer));
        // // assertTrue(_raise.tokensBought(buyer) == _token.balanceOf(buyer));
    }

    function testBuyHappyCase() public {
        uint256 tokenBuyAmount = 5 * 10 ** token.decimals();
        uint256 costInPaymentToken = (tokenBuyAmount * price) / 10 ** 18;

        assert(costInPaymentToken == 35 * 10 ** paymentTokenDecimals); // 35 payment tokens, manually calculated

        uint256 paymentTokenBalanceBefore = paymentToken.balanceOf(buyer);

        FeeSettings localFeeSettings = FeeSettings(
            address(token.feeSettings())
        );

        vm.prank(buyer);
        raise.buy(tokenBuyAmount, buyer); // this test fails if 5 * 10**18 is replaced with 5 * 10**token.decimals() for this argument, even though they should be equal
        assertTrue(
            paymentToken.balanceOf(buyer) ==
                paymentTokenBalanceBefore - costInPaymentToken
        );
        assertTrue(
            token.balanceOf(buyer) == tokenBuyAmount,
            "buyer has tokens"
        );
        assertTrue(
            paymentToken.balanceOf(receiver) ==
                costInPaymentToken -
                    costInPaymentToken /
                    localFeeSettings.continuousFundraisingFeeDenominator(),
            "receiver has payment tokens"
        );
        assertTrue(
            paymentToken.balanceOf(token.feeSettings().feeCollector()) ==
                costInPaymentToken /
                    localFeeSettings.continuousFundraisingFeeDenominator(),
            "fee collector has collected fee in payment tokens"
        );
        assertTrue(
            token.balanceOf(token.feeSettings().feeCollector()) ==
                tokenBuyAmount / localFeeSettings.tokenFeeDenominator(),
            "fee collector has collected fee in tokens"
        );
        assertTrue(
            raise.tokensSold() == tokenBuyAmount,
            "raise has sold tokens"
        );
        assertTrue(
            raise.tokensBought(buyer) == tokenBuyAmount,
            "raise has sold tokens to buyer"
        );
    }

    function testBuyTooMuch() public {
        uint256 tokenBuyAmount = 5 * 10 ** token.decimals();
        uint256 costInPaymentToken = (tokenBuyAmount * price) / 10 ** 18;

        assert(costInPaymentToken == 35 * 10 ** paymentTokenDecimals); // 35 payment tokens, manually calculated

        uint256 paymentTokenBalanceBefore = paymentToken.balanceOf(buyer);

        vm.prank(buyer);
        vm.expectRevert(
            "Total amount of bought tokens needs to be lower than or equal to maxAmount"
        );
        raise.buy(maxAmountPerBuyer + 10 ** 18, buyer); //+ 10**token.decimals());
        assertTrue(paymentToken.balanceOf(buyer) == paymentTokenBalanceBefore);
        assertTrue(token.balanceOf(buyer) == 0);
        assertTrue(paymentToken.balanceOf(receiver) == 0);
        assertTrue(raise.tokensSold() == 0);
        assertTrue(raise.tokensBought(buyer) == 0);
    }

    function testBuyAndMintToDifferentAddress() public {
        address addressWithFunds = vm.addr(1);
        address addressForTokens = vm.addr(2);

        uint256 availableBalance = paymentToken.balanceOf(buyer);

        vm.prank(buyer);
        paymentToken.transfer(addressWithFunds, availableBalance / 2);

        vm.prank(addressWithFunds);
        paymentToken.approve(address(raise), paymentTokenAmount);

        // check state before
        assertTrue(
            paymentToken.balanceOf(addressWithFunds) == availableBalance / 2,
            "addressWithFunds has no funds"
        );
        assertTrue(
            paymentToken.balanceOf(addressForTokens) == 0,
            "addressForTokens has funds"
        );
        assertTrue(
            token.balanceOf(addressForTokens) == 0,
            "addressForTokens has tokens before buy"
        );
        assertTrue(
            token.balanceOf(addressWithFunds) == 0,
            "addressWithFunds has tokens before buy"
        );

        // execute buy, with addressForTokens as recipient
        vm.prank(addressWithFunds);
        raise.buy(maxAmountOfTokenToBeSold / 2, addressForTokens);
        vm.prank(addressForTokens);

        // check state after
        assertTrue(
            paymentToken.balanceOf(addressWithFunds) < availableBalance / 2,
            "addressWithFunds has funds after buy"
        );
        assertTrue(
            paymentToken.balanceOf(addressForTokens) == 0,
            "addressForTokens has funds after buy"
        );
        assertTrue(
            token.balanceOf(addressForTokens) == maxAmountOfTokenToBeSold / 2,
            "addressForTokens has wrong amount of tokens after buy"
        );
        assertTrue(
            token.balanceOf(addressWithFunds) == 0,
            "addressWithFunds has tokens after buy"
        );
    }

    function testMultiplePeopleBuyTooMuch() public {
        address person1 = vm.addr(1);
        address person2 = vm.addr(2);

        uint256 availableBalance = paymentToken.balanceOf(buyer);

        vm.prank(buyer);
        paymentToken.transfer(person1, availableBalance / 2);
        vm.prank(buyer);
        paymentToken.transfer(person2, 10 ** 6);

        vm.prank(person1);
        paymentToken.approve(address(raise), paymentTokenAmount);

        vm.prank(person2);
        paymentToken.approve(address(raise), paymentTokenAmount);

        vm.prank(buyer);
        raise.buy(maxAmountOfTokenToBeSold / 2, buyer);
        vm.prank(person1);
        raise.buy(maxAmountOfTokenToBeSold / 2, person1);
        vm.prank(person2);
        vm.expectRevert("Not enough tokens to sell left");
        raise.buy(10 ** 18, person2);
    }

    function testMultipleAddressesBuyForOneReceiver() public {
        address person1 = vm.addr(1);
        address person2 = vm.addr(2);

        uint256 availableBalance = paymentToken.balanceOf(buyer);

        vm.prank(buyer);
        paymentToken.transfer(person1, availableBalance / 2);
        vm.prank(buyer);
        paymentToken.transfer(person2, 10 ** 6);

        vm.prank(person1);
        paymentToken.approve(address(raise), paymentTokenAmount);

        vm.prank(person2);
        paymentToken.approve(address(raise), paymentTokenAmount);

        vm.prank(buyer);
        raise.buy(maxAmountOfTokenToBeSold / 2, buyer);
        vm.prank(person1);
        vm.expectRevert(
            "Total amount of bought tokens needs to be lower than or equal to maxAmount"
        );
        raise.buy(maxAmountOfTokenToBeSold / 2, buyer);
    }

    function testCorrectAccounting() public {
        address person1 = vm.addr(1);
        address person2 = vm.addr(2);

        uint256 availableBalance = paymentToken.balanceOf(buyer);

        vm.prank(buyer);
        paymentToken.transfer(person1, availableBalance / 2);
        vm.prank(buyer);
        paymentToken.transfer(person2, 10 ** 6);

        vm.prank(person1);
        paymentToken.approve(address(raise), paymentTokenAmount);

        vm.prank(person2);
        paymentToken.approve(address(raise), paymentTokenAmount);

        // check all entries are 0 before
        assertTrue(raise.tokensSold() == 0);
        assertTrue(raise.tokensBought(buyer) == 0);
        assertTrue(raise.tokensBought(person1) == 0);
        assertTrue(raise.tokensBought(person2) == 0);

        vm.prank(buyer);
        raise.buy(maxAmountOfTokenToBeSold / 2, buyer);
        vm.prank(buyer);
        raise.buy(maxAmountOfTokenToBeSold / 4, person1);
        vm.prank(buyer);
        raise.buy(maxAmountOfTokenToBeSold / 8, person2);

        // check all entries are correct after
        assertTrue(raise.tokensSold() == (maxAmountOfTokenToBeSold * 7) / 8);
        assertTrue(raise.tokensBought(buyer) == maxAmountOfTokenToBeSold / 2);
        assertTrue(raise.tokensBought(person1) == maxAmountOfTokenToBeSold / 4);
        assertTrue(raise.tokensBought(person2) == maxAmountOfTokenToBeSold / 8);
        assertTrue(token.balanceOf(buyer) == maxAmountOfTokenToBeSold / 2);
        assertTrue(token.balanceOf(person1) == maxAmountOfTokenToBeSold / 4);
        assertTrue(token.balanceOf(person2) == maxAmountOfTokenToBeSold / 8);
    }

    function testExceedMintingAllowance() public {
        // reduce minting allowance of fundraising contract, so the revert happens in Token
        vm.startPrank(mintAllower);
        token.decreaseMintingAllowance(
            address(raise),
            token.mintingAllowance(address(raise)) - (maxAmountPerBuyer / 2)
        );
        vm.stopPrank();

        vm.prank(buyer);
        vm.expectRevert("MintingAllowance too low");
        raise.buy(maxAmountPerBuyer, buyer); //+ 10**token.decimals());
        assertTrue(token.balanceOf(buyer) == 0);
        assertTrue(paymentToken.balanceOf(receiver) == 0);
        assertTrue(raise.tokensSold() == 0);
        assertTrue(raise.tokensBought(buyer) == 0);
    }

    function testBuyTooLittle() public {
        uint256 tokenBuyAmount = 5 * 10 ** token.decimals();
        uint256 costInPaymentToken = (tokenBuyAmount * price) / 10 ** 18;

        assert(costInPaymentToken == 35 * 10 ** paymentTokenDecimals); // 35 payment tokens, manually calculated

        uint256 paymentTokenBalanceBefore = paymentToken.balanceOf(buyer);

        vm.prank(buyer);
        vm.expectRevert("Buyer needs to buy at least minAmount");
        raise.buy(minAmountPerBuyer / 2, buyer);
        assertTrue(paymentToken.balanceOf(buyer) == paymentTokenBalanceBefore);
        assertTrue(token.balanceOf(buyer) == 0);
        assertTrue(paymentToken.balanceOf(receiver) == 0);
        assertTrue(raise.tokensSold() == 0);
        assertTrue(raise.tokensBought(buyer) == 0);
    }

    function testBuySmallAmountAfterInitialInvestment() public {
        uint256 tokenBuyAmount = minAmountPerBuyer;
        uint256 costInPaymentTokenForMinAmount = (tokenBuyAmount * price) /
            10 ** 18;
        uint256 paymentTokenBalanceBefore = paymentToken.balanceOf(buyer);

        vm.prank(buyer);
        raise.buy(minAmountPerBuyer, buyer);

        // buy less than minAmount -> should be okay because minAmount has already been bought.
        vm.prank(buyer);
        raise.buy(minAmountPerBuyer / 2, buyer);

        assertTrue(
            paymentToken.balanceOf(buyer) ==
                paymentTokenBalanceBefore -
                    (costInPaymentTokenForMinAmount * 3) /
                    2,
            "buyer has payment tokens"
        );
        assertTrue(
            token.balanceOf(buyer) == (minAmountPerBuyer * 3) / 2,
            "buyer has tokens"
        );
        uint256 tokenFee = (minAmountPerBuyer * 3) /
            2 /
            FeeSettings(address(token.feeSettings())).tokenFeeDenominator();
        uint256 paymentTokenFee = (costInPaymentTokenForMinAmount * 3) /
            2 /
            FeeSettings(address(token.feeSettings()))
                .continuousFundraisingFeeDenominator();
        assertTrue(
            paymentToken.balanceOf(receiver) ==
                (costInPaymentTokenForMinAmount * 3) / 2 - paymentTokenFee,
            "receiver received payment tokens"
        );
        assertEq(
            token.balanceOf(token.feeSettings().feeCollector()),
            tokenFee,
            "fee collector has collected fee in tokens"
        );
        assertTrue(
            raise.tokensSold() == (minAmountPerBuyer * 3) / 2,
            "raise has sold tokens"
        );
        assertTrue(
            raise.tokensBought(buyer) == raise.tokensSold(),
            "raise has sold tokens to buyer"
        );
    }

    function ensureRealCostIsHigherEqualAdvertisedCost(
        uint256 tokenBuyAmount
    ) public {
        uint256 _price = 1; // price = 1 currency bit per full token (10**18 token bits)

        // set price that is finer than the resolution of the payment token
        vm.startPrank(owner);
        raise.pause();
        raise.setCurrencyAndTokenPrice(raise.currency(), _price);
        raise.setMinAmountPerBuyer(1); // min amount = 1 currency bit
        vm.warp(block.timestamp + 1 days + 1 seconds);
        raise.unpause();
        vm.stopPrank();

        // this is rounded down and resolves to 0 cost in payment token
        uint256 naiveCostInPaymentToken = (tokenBuyAmount * _price) / 10 ** 18;
        console.log("naiveCostInPaymentToken", naiveCostInPaymentToken);
        //assertTrue(naiveCostInPaymentToken == 0, "Naive cost is not 0"); // 35 payment tokens, manually calculated

        uint256 paymentTokenBalanceBefore = paymentToken.balanceOf(buyer);

        vm.prank(buyer);
        raise.buy(tokenBuyAmount);

        console.log("paymentTokenBalanceBefore", paymentTokenBalanceBefore);
        console.log(
            "paymentToken.balanceOf(buyer)",
            paymentToken.balanceOf(buyer)
        );
<<<<<<< HEAD
        raise.buy(maxAmountPerBuyer + 1, buyer);
        assertTrue(paymentToken.balanceOf(buyer) == paymentTokenBalanceBefore);
        assertTrue(token.balanceOf(buyer) == 0);
        assertTrue(paymentToken.balanceOf(receiver) == 0);
        assertTrue(raise.tokensSold() == 0);
        assertTrue(raise.tokensBought(buyer) == 0);
=======

        uint256 realCostInPaymentToken = paymentTokenBalanceBefore -
            paymentToken.balanceOf(buyer);
        uint256 realPrice = (realCostInPaymentToken * 10 ** 18) /
            token.balanceOf(buyer);
        console.log("realCostInPaymentToken", realCostInPaymentToken);
        console.log("token.balanceOf(buyer)", token.balanceOf(buyer));
        console.log("advertised price: ", raise.tokenPrice());
        console.log("real price: ", realPrice);
        assertTrue(
            token.balanceOf(buyer) == tokenBuyAmount,
            "buyer has not received tokens"
        );
        assertTrue(
            paymentToken.balanceOf(receiver) >= 1,
            "receiver has not received any payment"
        );
        assertTrue(
            realCostInPaymentToken >= 1,
            "real cost is 0, but should be at least 1"
        );
        assertTrue(
            realCostInPaymentToken - naiveCostInPaymentToken >= 0,
            "real cost is less than advertised cost"
        );
        assertTrue(
            realCostInPaymentToken - naiveCostInPaymentToken <= 1,
            "more than 1 currency bit was rounded!"
        );
        assertTrue(realPrice >= _price, "real price is less than advertised");
    }

    function testBuyAnyAmountRoundsUp(uint tokenBuyAmount) public {
        vm.assume(tokenBuyAmount < raise.maxAmountPerBuyer());
        vm.assume(tokenBuyAmount > 0);
        ensureRealCostIsHigherEqualAdvertisedCost(tokenBuyAmount);
    }

    function testBuy1BitRoundsUp() public {
        // this will result in the naive cost being 0
        ensureRealCostIsHigherEqualAdvertisedCost(1);
>>>>>>> 37812a82
    }

    /*
        try to buy more than allowed
    */
    function testFailOverflow() public {
        vm.prank(buyer);
        raise.buy(maxAmountPerBuyer + 1, buyer);
    }

    /*
        try to buy less than allowed
    */
    function testFailUnderflow() public {
        vm.prank(buyer);
        raise.buy(minAmountPerBuyer - 1, buyer);
    }

    /*
        try to buy while paused
    */
    function testFailPaused() public {
        vm.prank(owner);
        raise.pause();
        vm.prank(buyer);
        raise.buy(minAmountPerBuyer, buyer);
    }

    /*
        try to update currencyReceiver not paused
    */
    function testFailUpdateCurrencyReceiverNotPaused() public {
        vm.prank(owner);
        raise.setCurrencyReceiver(payable(address(buyer)));
    }

    /*
        try to update currencyReceiver while paused
    */
    function testUpdateCurrencyReceiverPaused() public {
        assertTrue(raise.currencyReceiver() == receiver);
        vm.prank(owner);
        raise.pause();
        vm.prank(owner);
        raise.setCurrencyReceiver(payable(address(buyer)));
        assertTrue(raise.currencyReceiver() == address(buyer));

        vm.prank(owner);
        vm.expectRevert("receiver can not be zero address");
        raise.setCurrencyReceiver(address(0));
    }

    /* 
        try to update minAmountPerBuyer not paused
    */
    function testFailUpdateMinAmountPerBuyerNotPaused() public {
        vm.prank(owner);
        raise.setMinAmountPerBuyer(100);
    }

    /* 
        try to update minAmountPerBuyer while paused
    */
    function testUpdateMinAmountPerBuyerPaused() public {
        assertTrue(raise.minAmountPerBuyer() == minAmountPerBuyer);
        vm.prank(owner);
        raise.pause();
        vm.prank(owner);
        raise.setMinAmountPerBuyer(300);
        assertTrue(raise.minAmountPerBuyer() == 300);

        console.log("minAmount: ", raise.minAmountPerBuyer());
        console.log("maxAmount: ", raise.maxAmountPerBuyer());
        console.log("owner: ", raise.owner());
        console.log("_owner: ", owner);

        uint256 _maxAmountPerBuyer = raise.maxAmountPerBuyer();
        vm.expectRevert("_minAmount needs to be smaller or equal to maxAmount");
        vm.prank(owner);
        raise.setMinAmountPerBuyer(_maxAmountPerBuyer + 1); //raise.maxAmountPerBuyer() + 1);

        console.log("minAmount: ", raise.minAmountPerBuyer());
        console.log("maxAmount: ", raise.maxAmountPerBuyer());
    }

    /* 
        try to update maxAmountPerBuyer not paused
    */
    function testFailUpdateMaxAmountPerBuyerNotPaused() public {
        vm.prank(owner);
        raise.setMaxAmountPerBuyer(100);
    }

    /* 
        try to update maxAmountPerBuyer while paused
    */
    function testUpdateMaxAmountPerBuyerPaused() public {
        assertTrue(raise.maxAmountPerBuyer() == maxAmountPerBuyer);
        vm.prank(owner);
        raise.pause();
        vm.prank(owner);
        raise.setMaxAmountPerBuyer(minAmountPerBuyer);
        assertTrue(raise.maxAmountPerBuyer() == minAmountPerBuyer);
        uint256 _minAmountPerBuyer = raise.minAmountPerBuyer();
        vm.expectRevert("_maxAmount needs to be larger or equal to minAmount");
        vm.prank(owner);
        raise.setMaxAmountPerBuyer(_minAmountPerBuyer - 1);
    }

    /*
        try to update currency and price while not paused
    */
    function testFailUpdateCurrencyAndPriceNotPaused() public {
        FakePaymentToken newPaymentToken = new FakePaymentToken(700, 3);
        vm.prank(owner);
        raise.setCurrencyAndTokenPrice(newPaymentToken, 100);
    }

    /*
        try to update currency and price while paused
    */
    function testUpdateCurrencyAndPricePaused() public {
        assertTrue(raise.tokenPrice() == price);
        assertTrue(raise.currency() == paymentToken);

        FakePaymentToken newPaymentToken = new FakePaymentToken(700, 3);

        vm.prank(owner);
        raise.pause();
        vm.prank(owner);
        raise.setCurrencyAndTokenPrice(newPaymentToken, 700);
        assertTrue(raise.tokenPrice() == 700);
        assertTrue(raise.currency() == newPaymentToken);
        vm.prank(owner);
        vm.expectRevert("_tokenPrice needs to be a non-zero amount");
        raise.setCurrencyAndTokenPrice(paymentToken, 0);
    }

    /*
        try to update maxAmountOfTokenToBeSold while not paused
    */
    function testFailUpdateMaxAmountOfTokenToBeSoldNotPaused() public {
        vm.prank(owner);
        raise.setMaxAmountOfTokenToBeSold(123 * 10 ** 18);
    }

    /*
        try to update maxAmountOfTokenToBeSold while paused
    */
    function testUpdateMaxAmountOfTokenToBeSoldPaused() public {
        assertTrue(
            raise.maxAmountOfTokenToBeSold() == maxAmountOfTokenToBeSold
        );
        vm.prank(owner);
        raise.pause();
        vm.prank(owner);
        raise.setMaxAmountOfTokenToBeSold(minAmountPerBuyer);
        assertTrue(raise.maxAmountOfTokenToBeSold() == minAmountPerBuyer);
        vm.prank(owner);
        vm.expectRevert(
            "_maxAmountOfTokenToBeSold needs to be larger than zero"
        );
        raise.setMaxAmountOfTokenToBeSold(0);
    }

    /*
        try to unpause immediately after pausing
    */
    function testFailUnpauseImmediatelyAfterPausing() public {
        vm.prank(owner);
        raise.pause();
        assertTrue(raise.paused());
        assertTrue(raise.coolDownStart() > 0);
        vm.prank(owner);
        raise.unpause();
    }

    /*
        try to unpause after delay has passed
    */
    function testFailUnpauseAfterDelay() public {
        uint256 time = block.timestamp;
        vm.warp(time);
        vm.prank(owner);
        raise.pause();
        assertTrue(raise.paused());
        assertTrue(raise.coolDownStart() == time);
        vm.warp(time + raise.delay());
        vm.prank(owner);
        raise.unpause();
    }

    /*
        try to unpause after more than 1 day has passed
    */
    function testUnpauseAfterDelayAnd1Sec() public {
        uint256 time = block.timestamp;
        vm.warp(time);
        vm.prank(owner);
        raise.pause();
        assertTrue(raise.paused());
        assertTrue(raise.coolDownStart() == time);
        vm.warp(time + raise.delay() + 1 seconds);
        vm.prank(owner);
        raise.unpause();
    }

    /*
        try to unpause too soon after setMaxAmountOfTokenToBeSold
    */
    function testFailUnpauseTooSoonAfterSetMaxAmountOfTokenToBeSold() public {
        uint256 time = block.timestamp;
        vm.warp(time);
        vm.prank(owner);
        raise.pause();
        assertTrue(raise.paused());
        assertTrue(raise.coolDownStart() == time);
        vm.warp(time + 2 hours);
        vm.prank(owner);
        raise.setMaxAmountOfTokenToBeSold(700);
        assertTrue(raise.coolDownStart() == time + 2 hours);
        vm.warp(time + raise.delay() + 1 seconds);
        vm.prank(owner);
        raise.unpause(); // must fail because of the parameter update
    }

    /*
        try to unpause after setMaxAmountOfTokenToBeSold
    */
    function testUnpauseAfterSetMaxAmountOfTokenToBeSold() public {
        uint256 time = block.timestamp;
        vm.warp(time);
        vm.prank(owner);
        raise.pause();
        assertTrue(raise.paused());
        assertTrue(raise.coolDownStart() == time);
        vm.warp(time + 2 hours);
        vm.prank(owner);
        raise.setMaxAmountOfTokenToBeSold(700);
        assertTrue(raise.coolDownStart() == time + 2 hours);
        vm.warp(time + raise.delay() + 2 hours + 1 seconds);
        vm.prank(owner);
        raise.unpause();
    }

    /*
        try to unpause too soon after setCurrencyReceiver
    */
    function testFailUnpauseTooSoonAfterSetCurrencyReceiver() public {
        uint256 time = block.timestamp;
        vm.warp(time);
        vm.prank(owner);
        raise.pause();
        assertTrue(raise.paused());
        assertTrue(raise.coolDownStart() == time);
        vm.warp(time + 2 hours);
        vm.prank(owner);
        raise.setCurrencyReceiver(payable(address(buyer)));
        assertTrue(raise.coolDownStart() == time + 2 hours);
        vm.warp(time + raise.delay() + 1 hours);
        vm.prank(owner);
        raise.unpause(); // must fail because of the parameter update
    }

    /*
        try to unpause after setCurrencyReceiver
    */
    function testUnpauseAfterSetCurrencyReceiver() public {
        uint256 time = block.timestamp;
        vm.warp(time);
        vm.prank(owner);
        raise.pause();
        assertTrue(raise.paused());
        assertTrue(raise.coolDownStart() == time);
        vm.warp(time + 2 hours);
        vm.prank(owner);
        raise.setCurrencyReceiver(paymentTokenProvider);
        assertTrue(raise.coolDownStart() == time + 2 hours);
        vm.warp(time + raise.delay() + 2 hours + 1 seconds);
        vm.prank(owner);
        raise.unpause();
    }

    /*
        try to unpause too soon after setMinAmountPerBuyer
    */
    function testFailUnpauseTooSoonAfterSetMinAmountPerBuyer() public {
        uint256 time = block.timestamp;
        vm.warp(time);
        vm.prank(owner);
        raise.pause();
        assertTrue(raise.paused());
        assertTrue(raise.coolDownStart() == time);
        vm.warp(time + 2 hours);
        vm.prank(owner);
        raise.setMinAmountPerBuyer(700);
        assertTrue(raise.coolDownStart() == time + 2 hours);
        vm.warp(time + raise.delay() + 1 hours);
        vm.prank(owner);
        raise.unpause(); // must fail because of the parameter update
    }

    /*
        try to unpause after setMinAmountPerBuyer
    */
    function testUnpauseAfterSetMinAmountPerBuyer() public {
        uint256 time = block.timestamp;
        vm.warp(time);
        vm.prank(owner);
        raise.pause();
        assertTrue(raise.paused());
        assertTrue(raise.coolDownStart() == time);
        vm.warp(time + 2 hours);
        vm.prank(owner);
        raise.setMinAmountPerBuyer(700);
        assertTrue(raise.coolDownStart() == time + 2 hours);
        vm.warp(time + raise.delay() + 2 hours + 1 seconds);
        vm.prank(owner);
        raise.unpause();
    }

    /*
        try to unpause too soon after setMaxAmountPerBuyer
    */
    function testFailUnpauseTooSoonAfterSetMaxAmountPerBuyer() public {
        uint256 time = block.timestamp;
        vm.warp(time);
        vm.prank(owner);
        raise.pause();
        assertTrue(raise.paused());
        assertTrue(raise.coolDownStart() == time);
        vm.warp(time + 2 hours);
        vm.prank(owner);
        raise.setMaxAmountPerBuyer(700);
        assertTrue(raise.coolDownStart() == time + 2 hours);
        vm.warp(time + raise.delay() + 1 hours);
        vm.prank(owner);
        raise.unpause(); // must fail because of the parameter update
    }

    /*
        try to unpause after setMaxAmountPerBuyer
    */
    function testUnpauseAfterSetMaxAmountPerBuyer() public {
        uint256 time = block.timestamp;
        vm.warp(time);
        vm.prank(owner);
        raise.pause();
        assertTrue(raise.paused());
        assertTrue(raise.coolDownStart() == time);
        vm.warp(time + 2 hours);
        vm.prank(owner);
        raise.setMaxAmountPerBuyer(2 * minAmountPerBuyer);
        assertTrue(raise.coolDownStart() == time + 2 hours);
        vm.warp(time + raise.delay() + 2 hours + 1 seconds);
        vm.prank(owner);
        raise.unpause();
    }

    /*
        try to unpause too soon after setCurrencyAndTokenPrice
    */
    function testUnpauseTooSoonAfterSetCurrencyAndTokenPrice() public {
        uint256 time = block.timestamp;
        vm.warp(time);
        vm.prank(owner);
        raise.pause();
        assertTrue(raise.paused());
        assertTrue(raise.coolDownStart() == time);
        vm.warp(time + 2 hours);
        vm.prank(owner);
        raise.setCurrencyAndTokenPrice(paymentToken, 700);
        assertTrue(raise.coolDownStart() == time + 2 hours);
        vm.warp(time + raise.delay() + 1 hours);
        vm.prank(owner);
        vm.expectRevert(
            "There needs to be at minimum one day to change parameters"
        );
        raise.unpause(); // must fail because of the parameter update
    }

    /*
        try to unpause after setCurrencyAndTokenPrice
    */
    function testUnpauseAfterSetCurrencyAndTokenPrice() public {
        uint256 time = block.timestamp;
        vm.warp(time);
        vm.prank(owner);
        raise.pause();
        assertTrue(raise.paused());
        assertTrue(raise.coolDownStart() == time);
        vm.warp(time + 2 hours);
        vm.prank(owner);
        raise.setCurrencyAndTokenPrice(paymentToken, 700);
        assertTrue(raise.coolDownStart() == time + 2 hours);
        vm.warp(time + raise.delay() + 2 hours + 1 seconds);
        vm.prank(owner);
        raise.unpause();
    }

    function testRevertsOnOverflow(
        uint256 _tokenBuyAmount,
        uint256 _price
    ) public {
        vm.assume(_tokenBuyAmount > 0);
        vm.assume(_price > 0);
        vm.assume(UINT256_MAX / _price < _tokenBuyAmount); // this will cause an overflow on multiplication

        // new currency
        // set up currency
        vm.prank(paymentTokenProvider);
        paymentToken = new FakePaymentToken(UINT256_MAX, paymentTokenDecimals); // 1000 tokens with 6 decimals
        // transfer currency to buyer
        vm.prank(paymentTokenProvider);
        paymentToken.transfer(buyer, UINT256_MAX);

        // create the raise contract
        vm.prank(owner);
        raise = new ContinuousFundraising(
            trustedForwarder,
            payable(receiver),
            0,
            UINT256_MAX,
            _price,
            UINT256_MAX,
            paymentToken,
            token
        );

        // grant allowances
        vm.prank(mintAllower);
        token.increaseMintingAllowance(address(raise), UINT256_MAX);
        vm.prank(buyer);
        paymentToken.increaseAllowance(address(raise), UINT256_MAX);

        vm.expectRevert(); //("Arithmetic over/underflow"); //("Division or modulo by 0");
        vm.prank(buyer);
        raise.buy(_tokenBuyAmount);
    }

    function testRoundsUp(uint256 _tokenBuyAmount, uint256 _price) public {
        vm.assume(_tokenBuyAmount > 0);
        vm.assume(_price > 0);
        vm.assume(UINT256_MAX / _price > _tokenBuyAmount); // this will cause an overflow on multiplication

        uint256 tokenDecimals = token.decimals();
        uint minCurrencyAmount = (_tokenBuyAmount * _price) /
            10 ** tokenDecimals;
        console.log("minCurrencyAmount: %s", minCurrencyAmount);
        uint maxCurrencyAmount = minCurrencyAmount + 1;
        console.log("maxCurrencyAmount: %s", maxCurrencyAmount);

        // new currency
        // set up currency
        vm.prank(paymentTokenProvider);
        paymentToken = new FakePaymentToken(
            maxCurrencyAmount,
            paymentTokenDecimals
        ); // 1000 tokens with 6 decimals
        // transfer currency to buyer
        vm.prank(paymentTokenProvider);
        paymentToken.transfer(buyer, maxCurrencyAmount);

        // create the raise contract
        vm.prank(owner);
        raise = new ContinuousFundraising(
            trustedForwarder,
            payable(receiver),
            _tokenBuyAmount,
            _tokenBuyAmount,
            _price,
            _tokenBuyAmount,
            paymentToken,
            token
        );

        // set fees to 0, otherwise extra currency is minted which causes an overflow
        Fees memory fees = Fees(UINT256_MAX, UINT256_MAX, UINT256_MAX, 0);
        FeeSettings(address(token.feeSettings())).planFeeChange(fees);
        FeeSettings(address(token.feeSettings())).executeFeeChange();

        // grant allowances
        vm.prank(mintAllower);
        token.increaseMintingAllowance(address(raise), _tokenBuyAmount);
        vm.prank(buyer);
        paymentToken.increaseAllowance(address(raise), maxCurrencyAmount);

        vm.prank(buyer);
        raise.buy(_tokenBuyAmount);

        // check that the buyer got the correct amount of tokens
        assertTrue(
            token.balanceOf(buyer) == _tokenBuyAmount,
            "buyer got wrong amount of tokens"
        );
        // check that the raise got the correct amount of currency
        assertTrue(
            paymentToken.balanceOf(receiver) <= maxCurrencyAmount,
            "raise got wrong amount of currency"
        );
        assertTrue(
            paymentToken.balanceOf(receiver) >= minCurrencyAmount,
            "raise got wrong amount of currency"
        );
    }
}<|MERGE_RESOLUTION|>--- conflicted
+++ resolved
@@ -113,30 +113,42 @@
         assertTrue(_raise.token() == token);
     }
 
-<<<<<<< HEAD
-    /*
-    set up with FakePaymentToken which has variable decimals to make sure that doesn't break anything
-    */
-    function testVaryDecimals() public {
-        uint8 _maxDecimals = 25;
-        FakePaymentToken _paymentToken;
-
-        for (
-            uint8 _paymentTokenDecimals = 1;
-            _paymentTokenDecimals < _maxDecimals;
-            _paymentTokenDecimals++
-        ) {
-            //uint8 _paymentTokenDecimals = 10;
-
-            /*
-            _paymentToken: 1 FPT = 10**_paymentTokenDecimals FPTbits (bit = smallest subunit of token)
-            Token: 1 CT = 10**18 CTbits
-            price definition: 30FPT buy 1CT, but must be expressed in FPTbits/CT
-            price = 30 * 10**_paymentTokenDecimals
-            */
-            uint256 _price = 30 * 10 ** _paymentTokenDecimals;
-            uint256 _maxMintAmount = 2 ** 256 - 1; // need maximum possible value because we are using a fake token with variable decimals
-            uint256 _paymentTokenAmount = 1000 * 10 ** _paymentTokenDecimals;
+    function testConstructorWithAddress0() public {
+        vm.expectRevert("trustedForwarder can not be zero address");
+        new ContinuousFundraising(
+            address(0),
+            receiver,
+            minAmountPerBuyer,
+            maxAmountPerBuyer,
+            price,
+            maxAmountOfTokenToBeSold,
+            paymentToken,
+            token
+        );
+
+        vm.expectRevert("currencyReceiver can not be zero address");
+        new ContinuousFundraising(
+            trustedForwarder,
+            address(0),
+            minAmountPerBuyer,
+            maxAmountPerBuyer,
+            price,
+            maxAmountOfTokenToBeSold,
+            paymentToken,
+            token
+        );
+
+        vm.expectRevert("currency can not be zero address");
+        new ContinuousFundraising(
+            trustedForwarder,
+            receiver,
+            minAmountPerBuyer,
+            maxAmountPerBuyer,
+            price,
+            maxAmountOfTokenToBeSold,
+            IERC20(address(0)),
+            token
+        );
 
             list = new AllowList();
             Token _token = new Token(
@@ -223,56 +235,6 @@
                 "fee collector has wrong amount of token"
             );
         }
-=======
-    function testConstructorWithAddress0() public {
-        vm.expectRevert("trustedForwarder can not be zero address");
-        new ContinuousFundraising(
-            address(0),
-            receiver,
-            minAmountPerBuyer,
-            maxAmountPerBuyer,
-            price,
-            maxAmountOfTokenToBeSold,
-            paymentToken,
-            token
-        );
-
-        vm.expectRevert("currencyReceiver can not be zero address");
-        new ContinuousFundraising(
-            trustedForwarder,
-            address(0),
-            minAmountPerBuyer,
-            maxAmountPerBuyer,
-            price,
-            maxAmountOfTokenToBeSold,
-            paymentToken,
-            token
-        );
-
-        vm.expectRevert("currency can not be zero address");
-        new ContinuousFundraising(
-            trustedForwarder,
-            receiver,
-            minAmountPerBuyer,
-            maxAmountPerBuyer,
-            price,
-            maxAmountOfTokenToBeSold,
-            IERC20(address(0)),
-            token
-        );
-
-        vm.expectRevert("token can not be zero address");
-        new ContinuousFundraising(
-            trustedForwarder,
-            receiver,
-            minAmountPerBuyer,
-            maxAmountPerBuyer,
-            price,
-            maxAmountOfTokenToBeSold,
-            paymentToken,
-            Token(address(0))
-        );
->>>>>>> 37812a82
     }
 
     /*
@@ -707,14 +669,6 @@
             "paymentToken.balanceOf(buyer)",
             paymentToken.balanceOf(buyer)
         );
-<<<<<<< HEAD
-        raise.buy(maxAmountPerBuyer + 1, buyer);
-        assertTrue(paymentToken.balanceOf(buyer) == paymentTokenBalanceBefore);
-        assertTrue(token.balanceOf(buyer) == 0);
-        assertTrue(paymentToken.balanceOf(receiver) == 0);
-        assertTrue(raise.tokensSold() == 0);
-        assertTrue(raise.tokensBought(buyer) == 0);
-=======
 
         uint256 realCostInPaymentToken = paymentTokenBalanceBefore -
             paymentToken.balanceOf(buyer);
@@ -756,7 +710,6 @@
     function testBuy1BitRoundsUp() public {
         // this will result in the naive cost being 0
         ensureRealCostIsHigherEqualAdvertisedCost(1);
->>>>>>> 37812a82
     }
 
     /*
