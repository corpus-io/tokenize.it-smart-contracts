// SPDX-License-Identifier: UNLICENSED
pragma solidity ^0.8.13;

import "../lib/forge-std/src/Test.sol";
import "../contracts/Token.sol";
import "../contracts/FeeSettings.sol";

contract FeeSettingsTest is Test {
    FeeSettings feeSettings;
    Token token;
    Token currency;

    uint256 MAX_INT =
        115792089237316195423570985008687907853269984665640564039457584007913129639935;

    address public constant admin = 0x0109709eCFa91a80626FF3989D68f67f5b1dD120;
    address public constant buyer = 0x1109709ecFA91a80626ff3989D68f67F5B1Dd121;
    address public constant mintAllower =
        0x2109709EcFa91a80626Ff3989d68F67F5B1Dd122;
    address public constant minter = 0x3109709ECfA91A80626fF3989D68f67F5B1Dd123;
    address public constant owner = 0x6109709EcFA91A80626FF3989d68f67F5b1dd126;
    address public constant receiver =
        0x7109709eCfa91A80626Ff3989D68f67f5b1dD127;
    address public constant paymentTokenProvider =
        0x8109709ecfa91a80626fF3989d68f67F5B1dD128;
    address public constant trustedForwarder =
        0x9109709EcFA91A80626FF3989D68f67F5B1dD129;

    uint256 public constant price = 10000000;

    function testEnforceFeeDenominatorRangeinConstructor(uint8 fee) public {
        vm.assume(!feeInValidRange(fee));
        Fees memory _fees;

        console.log("Testing token fee");
        _fees = Fees(fee, 30, 100, 0);
        vm.expectRevert(
            "Fee must be equal or less 5% (denominator must be >= 20)"
        );
        new FeeSettings(_fees, admin);

        console.log("Testing ContinuousFundraising fee");
        _fees = Fees(30, fee, 100, 0);
        vm.expectRevert(
            "Fee must be equal or less 5% (denominator must be >= 20)"
        );
        new FeeSettings(_fees, admin);

        console.log("Testing PersonalInvite fee");
        _fees = Fees(30, 40, fee, 0);
        vm.expectRevert(
            "Fee must be equal or less 5% (denominator must be >= 20)"
        );
        new FeeSettings(_fees, admin);
    }

    function testEnforceTokenFeeDenominatorRangeinFeeChanger(uint8 fee) public {
        vm.assume(!feeInValidRange(fee));
        Fees memory fees = Fees(100, 100, 100, 0);
        FeeSettings _feeSettings = new FeeSettings(fees, admin);

        Fees memory feeChange = Fees({
            tokenFeeDenominator: fee,
            continuousFundraisingFeeDenominator: 100,
            personalInviteFeeDenominator: 100,
            time: block.timestamp + 7884001
        });
        vm.expectRevert(
            "Fee must be equal or less 5% (denominator must be >= 20)"
        );
        _feeSettings.planFeeChange(feeChange);
    }

    function testEnforceContinuousFundraisingFeeDenominatorRangeinFeeChanger(
        uint8 fee
    ) public {
        vm.assume(!feeInValidRange(fee));
        Fees memory fees = Fees(100, 100, 100, 0);
        FeeSettings _feeSettings = new FeeSettings(fees, admin);

        Fees memory feeChange = Fees({
            tokenFeeDenominator: 100,
            continuousFundraisingFeeDenominator: fee,
            personalInviteFeeDenominator: 100,
            time: block.timestamp + 7884001
        });
        vm.expectRevert(
            "Fee must be equal or less 5% (denominator must be >= 20)"
        );
        _feeSettings.planFeeChange(feeChange);
    }

    function testEnforcePersonalInviteFeeDenominatorRangeinFeeChanger(
        uint8 fee
    ) public {
        vm.assume(!feeInValidRange(fee));
        Fees memory fees = Fees(100, 100, 100, 0);
        FeeSettings _feeSettings = new FeeSettings(fees, admin);

        Fees memory feeChange = Fees({
            tokenFeeDenominator: 100,
            continuousFundraisingFeeDenominator: 100,
            personalInviteFeeDenominator: fee,
            time: block.timestamp + 7884001
        });
        vm.expectRevert(
            "Fee must be equal or less 5% (denominator must be >= 20)"
        );
        _feeSettings.planFeeChange(feeChange);
    }

    function testEnforceFeeChangeDelayOnIncrease(
        uint delay,
        uint startDenominator,
        uint newDenominator
    ) public {
        vm.assume(delay <= 12 weeks);
        vm.assume(startDenominator >= 20 && newDenominator >= 20);
        vm.assume(newDenominator < startDenominator);
        Fees memory fees = Fees(
            startDenominator,
            startDenominator,
            startDenominator,
            0
        );
        vm.prank(admin);
        FeeSettings _feeSettings = new FeeSettings(fees, admin);

        Fees memory feeChange = Fees({
            tokenFeeDenominator: newDenominator,
            continuousFundraisingFeeDenominator: UINT256_MAX,
            personalInviteFeeDenominator: UINT256_MAX,
            time: block.timestamp + delay
        });
        vm.prank(admin);
        vm.expectRevert("Fee change must be at least 12 weeks in the future");
        _feeSettings.planFeeChange(feeChange);

        feeChange = Fees({
            tokenFeeDenominator: UINT256_MAX,
            continuousFundraisingFeeDenominator: newDenominator,
            personalInviteFeeDenominator: UINT256_MAX,
            time: block.timestamp + delay
        });
        vm.prank(admin);
        vm.expectRevert("Fee change must be at least 12 weeks in the future");
        _feeSettings.planFeeChange(feeChange);

        feeChange = Fees({
            tokenFeeDenominator: UINT256_MAX,
            continuousFundraisingFeeDenominator: UINT256_MAX,
            personalInviteFeeDenominator: newDenominator,
            time: block.timestamp + delay
        });
        vm.prank(admin);
        vm.expectRevert("Fee change must be at least 12 weeks in the future");
        _feeSettings.planFeeChange(feeChange);
    }

    function testExecuteFeeChangeTooEarly(
        uint delayAnnounced,
        uint8 tokenFee,
        uint8 investmentFee
    ) public {
        vm.assume(delayAnnounced > 12 weeks && delayAnnounced < 1000000000000);
        vm.assume(feeInValidRange(tokenFee));
        vm.assume(feeInValidRange(investmentFee));
        vm.assume(tokenFee >= 20 || investmentFee >= 20);

        Fees memory fees = Fees(50, 50, 50, 0);
        vm.prank(admin);
        FeeSettings _feeSettings = new FeeSettings(fees, admin);

        Fees memory feeChange = Fees({
            tokenFeeDenominator: tokenFee,
            continuousFundraisingFeeDenominator: investmentFee,
            personalInviteFeeDenominator: 100,
            time: block.timestamp + delayAnnounced
        });
        vm.prank(admin);
        _feeSettings.planFeeChange(feeChange);

        vm.prank(admin);
        vm.expectRevert("Fee change must be executed after the change time");
        vm.warp(block.timestamp + delayAnnounced - 1);
        _feeSettings.executeFeeChange();
    }

    function testExecuteFeeChangeProperly(
        uint delayAnnounced,
        uint8 tokenFee,
        uint8 investmentFee
    ) public {
        vm.assume(delayAnnounced > 12 weeks && delayAnnounced < 100000000000);
        vm.assume(feeInValidRange(tokenFee));
        vm.assume(feeInValidRange(investmentFee));
        Fees memory fees = Fees(50, 50, 50, 0);
        vm.prank(admin);
        FeeSettings _feeSettings = new FeeSettings(fees, admin);

        Fees memory feeChange = Fees({
            tokenFeeDenominator: tokenFee,
            continuousFundraisingFeeDenominator: investmentFee,
            personalInviteFeeDenominator: 100,
            time: block.timestamp + delayAnnounced
        });
        vm.prank(admin);
        _feeSettings.planFeeChange(feeChange);

        vm.prank(admin);
        vm.warp(block.timestamp + delayAnnounced + 1);
        _feeSettings.executeFeeChange();

        assertEq(_feeSettings.tokenFeeDenominator(), tokenFee);
        assertEq(
            _feeSettings.continuousFundraisingFeeDenominator(),
            investmentFee
        );
        //assertEq(_feeSettings.change, 0);
    }

    function testSetFeeTo0Immediately() public {
        Fees memory fees = Fees(50, 20, 30, 0);
        vm.prank(admin);
        FeeSettings _feeSettings = new FeeSettings(fees, admin);

        Fees memory feeChange = Fees({
            tokenFeeDenominator: UINT256_MAX,
            continuousFundraisingFeeDenominator: UINT256_MAX,
            personalInviteFeeDenominator: UINT256_MAX,
            time: 0
        });

        assertEq(_feeSettings.tokenFeeDenominator(), 50);
        assertEq(_feeSettings.continuousFundraisingFeeDenominator(), 20);
        assertEq(_feeSettings.personalInviteFeeDenominator(), 30);

        vm.prank(admin);
        _feeSettings.planFeeChange(feeChange);

        vm.prank(admin);
        //vm.warp(block.timestamp + delayAnnounced + 1);
        _feeSettings.executeFeeChange();

        assertEq(_feeSettings.tokenFeeDenominator(), UINT256_MAX);
        assertEq(
            _feeSettings.continuousFundraisingFeeDenominator(),
            UINT256_MAX
        );
        assertEq(_feeSettings.personalInviteFeeDenominator(), UINT256_MAX);

        //assertEq(_feeSettings.change, 0);
    }

    function testSetFeeToXFrom0Immediately() public {
        Fees memory fees = Fees(UINT256_MAX, UINT256_MAX, UINT256_MAX, 0);
        vm.prank(admin);
        FeeSettings _feeSettings = new FeeSettings(fees, admin);

        Fees memory feeChange = Fees({
            tokenFeeDenominator: 20,
            continuousFundraisingFeeDenominator: 30,
            personalInviteFeeDenominator: 50,
            time: 0
        });

        assertEq(_feeSettings.tokenFeeDenominator(), UINT256_MAX);
        assertEq(
            _feeSettings.continuousFundraisingFeeDenominator(),
            UINT256_MAX
        );
        assertEq(_feeSettings.personalInviteFeeDenominator(), UINT256_MAX);

        vm.prank(admin);
        vm.expectRevert("Fee change must be at least 12 weeks in the future");
        _feeSettings.planFeeChange(feeChange);
    }

    function testReduceFeeImmediately(
        uint256 tokenReductor,
        uint256 continuousReductor,
        uint256 personalReductor
    ) public {
        vm.assume(tokenReductor >= 50);
        vm.assume(continuousReductor >= 20);
        vm.assume(personalReductor >= 30);
        Fees memory fees = Fees(50, 20, 30, 0);
        vm.prank(admin);
        FeeSettings _feeSettings = new FeeSettings(fees, admin);

        Fees memory feeChange = Fees({
            tokenFeeDenominator: tokenReductor,
            continuousFundraisingFeeDenominator: continuousReductor,
            personalInviteFeeDenominator: personalReductor,
            time: 0
        });

        assertEq(_feeSettings.tokenFeeDenominator(), 50);
        assertEq(_feeSettings.continuousFundraisingFeeDenominator(), 20);
        assertEq(_feeSettings.personalInviteFeeDenominator(), 30);

        vm.prank(admin);
        _feeSettings.planFeeChange(feeChange);

        vm.prank(admin);
        //vm.warp(block.timestamp + delayAnnounced + 1);
        _feeSettings.executeFeeChange();

        assertEq(_feeSettings.tokenFeeDenominator(), tokenReductor);
        assertEq(
            _feeSettings.continuousFundraisingFeeDenominator(),
            continuousReductor
        );
        assertEq(_feeSettings.personalInviteFeeDenominator(), personalReductor);

        //assertEq(_feeSettings.change, 0);
    }

    function testSetFeeInConstructor(
        uint8 tokenFee,
        uint8 investmentFee
    ) public {
        vm.assume(feeInValidRange(tokenFee));
        vm.assume(feeInValidRange(investmentFee));
        FeeSettings _feeSettings;
        Fees memory fees = Fees(tokenFee, investmentFee, investmentFee, 0);
        _feeSettings = new FeeSettings(fees, admin);
        assertEq(
            _feeSettings.tokenFeeDenominator(),
            tokenFee,
            "Token fee mismatch"
        );
        assertEq(
            _feeSettings.continuousFundraisingFeeDenominator(),
            investmentFee,
            "Investment fee mismatch"
        );
    }

    function testFeeCollector0FailsInConstructor() public {
        vm.expectRevert("Fee collector cannot be 0x0");
        FeeSettings _feeSettings;
        Fees memory fees = Fees(100, 100, 100, 0);
        _feeSettings = new FeeSettings(fees, address(0));
    }

    function testFeeCollector0FailsInSetter() public {
        FeeSettings _feeSettings;
        Fees memory fees = Fees(100, 100, 100, 0);
        vm.prank(admin);
        _feeSettings = new FeeSettings(fees, admin);
        vm.expectRevert("Fee collector cannot be 0x0");
        vm.prank(admin);
        _feeSettings.setFeeCollector(address(0));
    }

    function testUpdateFeeCollector(address newCollector) public {
        vm.assume(newCollector != address(0));
        FeeSettings _feeSettings;
        Fees memory fees = Fees(100, 100, 100, 0);
        vm.prank(admin);
        _feeSettings = new FeeSettings(fees, admin);
        vm.prank(admin);
        _feeSettings.setFeeCollector(newCollector);
        assertEq(_feeSettings.feeCollector(), newCollector);
    }

    function feeInValidRange(uint8 fee) internal pure returns (bool) {
        return fee >= 20;
    }

    function testCalculateProperFees(
        uint256 tokenFeeDenominator,
        uint256 continuousFundraisingFeeDenominator,
        uint256 personalInviteFeeDenominator,
        uint256 amount
    ) public {
        vm.assume(
            tokenFeeDenominator >= 20 && tokenFeeDenominator < UINT256_MAX
        );
        vm.assume(
            continuousFundraisingFeeDenominator >= 20 &&
                continuousFundraisingFeeDenominator < UINT256_MAX
        );
        vm.assume(
            personalInviteFeeDenominator >= 20 &&
                personalInviteFeeDenominator < UINT256_MAX
        );

        Fees memory _fees = Fees(
            tokenFeeDenominator,
            continuousFundraisingFeeDenominator,
            personalInviteFeeDenominator,
            0
        );
        FeeSettings _feeSettings = new FeeSettings(_fees, admin);

        assertEq(
            _feeSettings.tokenFee(amount),
            amount / tokenFeeDenominator,
            "Token fee mismatch"
        );
        assertEq(
            _feeSettings.continuousFundraisingFee(amount),
            amount / continuousFundraisingFeeDenominator,
            "Investment fee mismatch"
        );
        assertEq(
            _feeSettings.personalInviteFee(amount),
            amount / personalInviteFeeDenominator,
            "Personal invite fee mismatch"
        );
    }

    function testCalculate0FeesForAmountLessThanUINT256_MAX(
        uint256 tokenFeeDenominator,
        uint256 continuousFundraisingFeeDenominator,
        uint256 personalInviteFeeDenominator,
        uint256 amount
    ) public {
        vm.assume(
            tokenFeeDenominator >= 20 && tokenFeeDenominator < UINT256_MAX
        );
        vm.assume(
            continuousFundraisingFeeDenominator >= 20 &&
                continuousFundraisingFeeDenominator < UINT256_MAX
        );
        vm.assume(
            personalInviteFeeDenominator >= 20 &&
                personalInviteFeeDenominator < UINT256_MAX
        );
        vm.assume(amount < UINT256_MAX);

        // only token fee is 0

        Fees memory _fees = Fees(
            UINT256_MAX,
            continuousFundraisingFeeDenominator,
            personalInviteFeeDenominator,
            0
        );
        FeeSettings _feeSettings = new FeeSettings(_fees, admin);

        assertEq(_feeSettings.tokenFee(amount), 0, "Token fee mismatch");
        assertEq(
            _feeSettings.continuousFundraisingFee(amount),
            amount / continuousFundraisingFeeDenominator,
            "Investment fee mismatch"
        );
        assertEq(
            _feeSettings.personalInviteFee(amount),
            amount / personalInviteFeeDenominator,
            "Personal invite fee mismatch"
        );

        // only continuous fundraising fee is 0

        _fees = Fees(
            tokenFeeDenominator,
            UINT256_MAX,
            personalInviteFeeDenominator,
            0
        );
        _feeSettings = new FeeSettings(_fees, admin);

        assertEq(
            _feeSettings.tokenFee(amount),
            amount / tokenFeeDenominator,
            "Token fee mismatch"
        );
        assertEq(
            _feeSettings.continuousFundraisingFee(amount),
            0,
            "Investment fee mismatch"
        );
        assertEq(
            _feeSettings.personalInviteFee(amount),
            amount / personalInviteFeeDenominator,
            "Personal invite fee mismatch"
        );

        // only personal invite fee is 0

        _fees = Fees(
            tokenFeeDenominator,
            continuousFundraisingFeeDenominator,
            UINT256_MAX,
            0
        );
        _feeSettings = new FeeSettings(_fees, admin);

        assertEq(
            _feeSettings.tokenFee(amount),
            amount / tokenFeeDenominator,
            "Token fee mismatch"
        );
        assertEq(
            _feeSettings.continuousFundraisingFee(amount),
            amount / continuousFundraisingFeeDenominator,
            "Investment fee mismatch"
        );
        assertEq(
            _feeSettings.personalInviteFee(amount),
            0,
            "Personal invite fee mismatch"
        );
    }

<<<<<<< HEAD
    /**
     * @dev the fee calculation is implemented to accept a wrong result in one case:
     *      if denominator is UINT256_MAX and amount is UINT256_MAX, the result will be 1 instead of 0
     */
    function testCalculate0FeesForAmountUINT256_MAX(
        uint256 tokenFeeDenominator,
        uint256 continuousFundraisingFeeDenominator,
        uint256 personalInviteFeeDenominator
    ) public {
        vm.assume(
            tokenFeeDenominator >= 20 && tokenFeeDenominator < UINT256_MAX
        );
        vm.assume(
            continuousFundraisingFeeDenominator >= 20 &&
                continuousFundraisingFeeDenominator < UINT256_MAX
        );
        vm.assume(
            personalInviteFeeDenominator >= 20 &&
                personalInviteFeeDenominator < UINT256_MAX
        );
        uint256 amount = UINT256_MAX;

        // only token fee is 0

        Fees memory _fees = Fees(
            UINT256_MAX,
            continuousFundraisingFeeDenominator,
            personalInviteFeeDenominator,
            0
        );
        FeeSettings _feeSettings = new FeeSettings(_fees, admin);

        assertEq(_feeSettings.tokenFee(amount), 1, "Token fee mismatch");
        assertEq(
            _feeSettings.continuousFundraisingFee(amount),
            amount / continuousFundraisingFeeDenominator,
            "Investment fee mismatch"
        );
        assertEq(
            _feeSettings.personalInviteFee(amount),
            amount / personalInviteFeeDenominator,
            "Personal invite fee mismatch"
        );

        // only continuous fundraising fee is 0

        _fees = Fees(
            tokenFeeDenominator,
            UINT256_MAX,
            personalInviteFeeDenominator,
            0
        );
        _feeSettings = new FeeSettings(_fees, admin);

        assertEq(
            _feeSettings.tokenFee(amount),
            amount / tokenFeeDenominator,
            "Token fee mismatch"
        );
        assertEq(
            _feeSettings.continuousFundraisingFee(amount),
            1,
            "Investment fee mismatch"
        );
        assertEq(
            _feeSettings.personalInviteFee(amount),
            amount / personalInviteFeeDenominator,
            "Personal invite fee mismatch"
        );

        // only personal invite fee is 0

        _fees = Fees(
            tokenFeeDenominator,
            continuousFundraisingFeeDenominator,
            UINT256_MAX,
            0
        );
        _feeSettings = new FeeSettings(_fees, admin);

        assertEq(
            _feeSettings.tokenFee(amount),
            amount / tokenFeeDenominator,
            "Token fee mismatch"
        );
        assertEq(
            _feeSettings.continuousFundraisingFee(amount),
            amount / continuousFundraisingFeeDenominator,
            "Investment fee mismatch"
        );
        assertEq(
            _feeSettings.personalInviteFee(amount),
            1,
            "Personal invite fee mismatch"
=======
    function testERC165IsAvailable() public {
        FeeSettings _feeSettings;
        Fees memory fees = Fees(100, 100, 100, 0);
        _feeSettings = new FeeSettings(fees, admin);
        assertEq(
            _feeSettings.supportsInterface(0x01ffc9a7), // type(IERC165).interfaceId
            true,
            "ERC165 not supported"
        );
    }

    function testIFeeSettingsV1IsAvailable() public {
        FeeSettings _feeSettings;
        Fees memory fees = Fees(100, 100, 100, 0);
        _feeSettings = new FeeSettings(fees, admin);

        assertEq(
            _feeSettings.supportsInterface(type(IFeeSettingsV1).interfaceId),
            true,
            "IFeeSettingsV1 not supported"
        );
    }

    function testNonsenseInterfacesAreNotAvailable(
        bytes4 _nonsenseInterface
    ) public {
        vm.assume(_nonsenseInterface != type(IFeeSettingsV1).interfaceId);
        vm.assume(_nonsenseInterface != 0x01ffc9a7);
        FeeSettings _feeSettings;
        Fees memory fees = Fees(100, 100, 100, 0);
        _feeSettings = new FeeSettings(fees, admin);

        assertEq(
            _feeSettings.supportsInterface(0x01ffc9b7),
            false,
            "This interface should not be supported"
>>>>>>> 6841a535
        );
    }
}<|MERGE_RESOLUTION|>--- conflicted
+++ resolved
@@ -506,7 +506,6 @@
         );
     }
 
-<<<<<<< HEAD
     /**
      * @dev the fee calculation is implemented to accept a wrong result in one case:
      *      if denominator is UINT256_MAX and amount is UINT256_MAX, the result will be 1 instead of 0
@@ -601,7 +600,9 @@
             _feeSettings.personalInviteFee(amount),
             1,
             "Personal invite fee mismatch"
-=======
+        );
+    }
+
     function testERC165IsAvailable() public {
         FeeSettings _feeSettings;
         Fees memory fees = Fees(100, 100, 100, 0);
@@ -638,7 +639,6 @@
             _feeSettings.supportsInterface(0x01ffc9b7),
             false,
             "This interface should not be supported"
->>>>>>> 6841a535
         );
     }
 }