// SPDX-License-Identifier: AGPL-3.0-only
pragma solidity ^0.8.13;

import "../lib/forge-std/src/Test.sol";
import "../contracts/TokenCloneFactory.sol";
import "../contracts/FeeSettings.sol";
import "../contracts/PublicFundraisingCloneFactory.sol";
import "./resources/FakePaymentToken.sol";
import "./resources/MaliciousPaymentToken.sol";

contract PublicFundraisingTest is Test {
    event CurrencyReceiverChanged(address indexed);
    event MinAmountPerBuyerChanged(uint256);
    event MaxAmountPerBuyerChanged(uint256);
    event TokenPriceAndCurrencyChanged(uint256, IERC20 indexed);
    event MaxAmountOfTokenToBeSoldChanged(uint256);
    event TokensBought(address indexed buyer, uint256 tokenAmount, uint256 currencyAmount);

    PublicFundraisingCloneFactory factory;
    PublicFundraising raise;
    AllowList list;
    IFeeSettingsV2 feeSettings;

    address wrongFeeReceiver = address(5);

    TokenCloneFactory tokenCloneFactory;
    Token token;
    FakePaymentToken paymentToken;

    MaliciousPaymentToken maliciousPaymentToken;

    address public constant admin = 0x0109709eCFa91a80626FF3989D68f67f5b1dD120;
    address public constant buyer = 0x1109709ecFA91a80626ff3989D68f67F5B1Dd121;
    address public constant mintAllower = 0x2109709EcFa91a80626Ff3989d68F67F5B1Dd122;
    address public constant minter = 0x3109709ECfA91A80626fF3989D68f67F5B1Dd123;
    address public constant owner = 0x6109709EcFA91A80626FF3989d68f67F5b1dd126;
    address public constant receiver = 0x7109709eCfa91A80626Ff3989D68f67f5b1dD127;
    address public constant paymentTokenProvider = 0x8109709ecfa91a80626fF3989d68f67F5B1dD128;
    address public constant trustedForwarder = 0x9109709EcFA91A80626FF3989D68f67F5B1dD129;

    uint8 public constant paymentTokenDecimals = 6;
    uint256 public constant paymentTokenAmount = 1000 * 10 ** paymentTokenDecimals;

    uint256 public constant price = 7 * 10 ** paymentTokenDecimals; // 7 payment tokens per token

    uint256 public constant maxAmountOfTokenToBeSold = 20 * 10 ** 18; // 20 token
    uint256 public constant maxAmountPerBuyer = maxAmountOfTokenToBeSold / 2; // 10 token
    uint256 public constant minAmountPerBuyer = maxAmountOfTokenToBeSold / 200; // 0.1 token

    uint256 public constant autoPauseDate = 12859023;

    function setUp() public {
        list = new AllowList();
        Fees memory fees = Fees(1, 100, 1, 100, 1, 100, 100);
        feeSettings = new FeeSettings(fees, wrongFeeReceiver, admin, wrongFeeReceiver);

        // create token
        address tokenLogicContract = address(new Token(trustedForwarder));
        tokenCloneFactory = new TokenCloneFactory(tokenLogicContract);
        token = Token(
            tokenCloneFactory.createTokenClone(0, trustedForwarder, feeSettings, admin, list, 0x0, "TESTTOKEN", "TEST")
        );

        // set up currency
        vm.prank(paymentTokenProvider);
        paymentToken = new FakePaymentToken(paymentTokenAmount, paymentTokenDecimals); // 1000 tokens with 6 decimals
        // transfer currency to buyer
        vm.prank(paymentTokenProvider);
        paymentToken.transfer(buyer, paymentTokenAmount);
        assertTrue(paymentToken.balanceOf(buyer) == paymentTokenAmount);

        vm.prank(owner);
        factory = new PublicFundraisingCloneFactory(address(new PublicFundraising(trustedForwarder)));

        raise = PublicFundraising(
            factory.createPublicFundraisingClone(
                0,
                trustedForwarder,
                owner,
                payable(receiver),
                minAmountPerBuyer,
                maxAmountPerBuyer,
                price,
                maxAmountOfTokenToBeSold,
                paymentToken,
                token,
                0
            )
        );

        // allow raise contract to mint
        bytes32 roleMintAllower = token.MINTALLOWER_ROLE();

        vm.prank(admin);
        token.grantRole(roleMintAllower, mintAllower);
        vm.prank(mintAllower);
        token.increaseMintingAllowance(address(raise), maxAmountOfTokenToBeSold);

        // give raise contract allowance
        vm.prank(buyer);
        paymentToken.approve(address(raise), paymentTokenAmount);
    }

    function testLogicContractCreation() public {
        PublicFundraising _logic = new PublicFundraising(address(1));

        console.log("address of logic contract: ", address(_logic));

        // try to initialize
        vm.expectRevert("Initializable: contract is already initialized");
        _logic.initialize(
            address(this),
            payable(receiver),
            minAmountPerBuyer,
            maxAmountPerBuyer,
            price,
            maxAmountOfTokenToBeSold,
            paymentToken,
            token,
            0
        );

        // owner and all settings are 0
        assertTrue(_logic.owner() == address(0), "owner is not 0");
        assertTrue(_logic.currencyReceiver() == address(0));
        assertTrue(_logic.minAmountPerBuyer() == 0);
        assertTrue(_logic.maxAmountPerBuyer() == 0);
        assertTrue(_logic.priceBase() == 0);
        assertTrue(address(_logic.currency()) == address(0));
        assertTrue(address(_logic.token()) == address(0));
    }

    function testConstructorHappyCase() public {
        PublicFundraising _raise = PublicFundraising(
            factory.createPublicFundraisingClone(
                0,
                trustedForwarder,
                address(this),
                payable(receiver),
                minAmountPerBuyer,
                maxAmountPerBuyer,
                price,
                maxAmountOfTokenToBeSold,
                paymentToken,
                token,
                autoPauseDate
            )
        );
        assertTrue(_raise.owner() == address(this));
        assertTrue(_raise.currencyReceiver() == receiver);
        assertTrue(_raise.minAmountPerBuyer() == minAmountPerBuyer);
        assertTrue(_raise.maxAmountPerBuyer() == maxAmountPerBuyer);
        assertTrue(_raise.maxAmountOfTokenToBeSold() == maxAmountOfTokenToBeSold);
        assertTrue(_raise.priceBase() == price);
        assertTrue(_raise.currency() == paymentToken);
        assertTrue(_raise.token() == token);
        assertTrue(_raise.autoPauseDate() == autoPauseDate);
    }

    function testConstructorWithAddress0() public {
        vm.expectRevert("PublicFundraisingCloneFactory: Unexpected trustedForwarder");
        PublicFundraising(
            factory.createPublicFundraisingClone(
                0,
                address(0),
                address(this),
                payable(receiver),
                minAmountPerBuyer,
                maxAmountPerBuyer,
                price,
                maxAmountOfTokenToBeSold,
                paymentToken,
                token,
                0
            )
        );

        vm.expectRevert("owner can not be zero address");
        factory.createPublicFundraisingClone(
            0,
            trustedForwarder,
            address(0),
            receiver,
            minAmountPerBuyer,
            maxAmountPerBuyer,
            price,
            maxAmountOfTokenToBeSold,
            paymentToken,
            token,
            0
        );

        vm.expectRevert("currencyReceiver can not be zero address");
        factory.createPublicFundraisingClone(
            0,
            trustedForwarder,
            address(this),
            address(0),
            minAmountPerBuyer,
            maxAmountPerBuyer,
            price,
            maxAmountOfTokenToBeSold,
            paymentToken,
            token,
            0
        );

        vm.expectRevert("currency can not be zero address");
        factory.createPublicFundraisingClone(
            0,
            trustedForwarder,
            address(this),
            payable(receiver),
            minAmountPerBuyer,
            maxAmountPerBuyer,
            price,
            maxAmountOfTokenToBeSold,
            IERC20(address(0)),
            token,
            0
        );

        vm.expectRevert("token can not be zero address");
        factory.createPublicFundraisingClone(
            0,
            trustedForwarder,
            address(this),
            payable(receiver),
            minAmountPerBuyer,
            maxAmountPerBuyer,
            price,
            maxAmountOfTokenToBeSold,
            paymentToken,
            Token(address(0)),
            0
        );
    }

    /*
    set up with MaliciousPaymentToken which tries to reenter the buy function
    */
    function testReentrancy() public {
        uint8 _paymentTokenDecimals = 18;

        /*
        _paymentToken: 1 FPT = 10**_paymentTokenDecimals FPTbits (bit = smallest subunit of token)
        Token: 1 CT = 10**18 CTbits
        price definition: 30FPT buy 1CT, but must be expressed in FPTbits/CT
        price = 30 * 10**_paymentTokenDecimals
        */

        uint256 _price = 7 * 10 ** _paymentTokenDecimals;
        uint256 _maxMintAmount = 1000 * 10 ** 18; // 2**256 - 1; // need maximum possible value because we are using a fake token with variable decimals
        uint256 _paymentTokenAmount = 100000 * 10 ** _paymentTokenDecimals;

        list = new AllowList();
        Token _token = Token(
            tokenCloneFactory.createTokenClone(
                0,
                trustedForwarder,
                feeSettings,
                admin,
                list,
                0x0,
                "REENTRANCYTOKEN",
                "TEST"
            )
        );
        vm.prank(paymentTokenProvider);
        maliciousPaymentToken = new MaliciousPaymentToken(_paymentTokenAmount);
        vm.prank(owner);

        PublicFundraising _raise = PublicFundraising(
            factory.createPublicFundraisingClone(
                0,
                trustedForwarder,
                address(this),
                payable(receiver),
                1,
                _maxMintAmount / 100,
                _price,
                _maxMintAmount,
                maliciousPaymentToken,
                _token,
                0
            )
        );

        // allow invite contract to mint
        bytes32 roleMintAllower = token.MINTALLOWER_ROLE();

        vm.prank(admin);
        _token.grantRole(roleMintAllower, mintAllower);
        vm.startPrank(mintAllower);
        _token.increaseMintingAllowance(address(_raise), _maxMintAmount - token.mintingAllowance(address(_raise)));
        vm.stopPrank();

        // mint _paymentToken for buyer
        vm.prank(paymentTokenProvider);
        maliciousPaymentToken.transfer(buyer, _paymentTokenAmount);
        assertTrue(maliciousPaymentToken.balanceOf(buyer) == _paymentTokenAmount);

        // set exploitTarget
        maliciousPaymentToken.setExploitTarget(address(_raise), 3, _maxMintAmount / 200000);

        // give invite contract allowance
        vm.prank(buyer);
        maliciousPaymentToken.approve(address(_raise), _paymentTokenAmount);

        // store some state
        //uint buyerPaymentBalanceBefore = _paymentToken.balanceOf(buyer);

        // run actual test
        assertTrue(maliciousPaymentToken.balanceOf(buyer) == _paymentTokenAmount);
        uint256 buyAmount = _maxMintAmount / 100000;
        vm.prank(buyer);
        vm.expectRevert("ReentrancyGuard: reentrant call");
        _raise.buy(buyAmount, buyer);
    }

    function testBuyHappyCase(uint256 tokenBuyAmount) public {
        vm.assume(tokenBuyAmount >= raise.minAmountPerBuyer());
        vm.assume(tokenBuyAmount <= raise.maxAmountPerBuyer());
        uint256 costInPaymentToken = Math.ceilDiv(tokenBuyAmount * raise.priceBase(), 10 ** 18);
        vm.assume(costInPaymentToken <= paymentToken.balanceOf(buyer));

        uint256 paymentTokenBalanceBefore = paymentToken.balanceOf(buyer);

        FeeSettings localFeeSettings = FeeSettings(address(token.feeSettings()));

        vm.prank(buyer);
        vm.expectEmit(true, true, true, true, address(raise));
        emit TokensBought(buyer, tokenBuyAmount, costInPaymentToken);
        raise.buy(tokenBuyAmount, buyer);
        assertTrue(paymentToken.balanceOf(buyer) == paymentTokenBalanceBefore - costInPaymentToken, "buyer has paid");
        assertTrue(token.balanceOf(buyer) == tokenBuyAmount, "buyer has tokens");
        assertTrue(
            paymentToken.balanceOf(receiver) ==
                costInPaymentToken - localFeeSettings.publicFundraisingFee(costInPaymentToken),
            "receiver has payment tokens"
        );
        assertTrue(
            paymentToken.balanceOf(token.feeSettings().publicFundraisingFeeCollector()) ==
                localFeeSettings.publicFundraisingFee(costInPaymentToken),
            "fee collector has collected fee in payment tokens"
        );
        assertTrue(
            token.balanceOf(token.feeSettings().tokenFeeCollector()) == localFeeSettings.tokenFee(tokenBuyAmount),
            "fee collector has collected fee in tokens"
        );
        assertTrue(raise.tokensSold() == tokenBuyAmount, "raise has sold tokens");
        assertTrue(raise.tokensBought(buyer) == tokenBuyAmount, "raise has sold tokens to buyer");
    }

    function testBuyTooMuch() public {
        uint256 paymentTokenBalanceBefore = paymentToken.balanceOf(buyer);

        vm.prank(buyer);
        vm.expectRevert("Total amount of bought tokens needs to be lower than or equal to maxAmount");
        raise.buy(maxAmountPerBuyer + 10 ** 18, buyer); //+ 10**token.decimals());
        assertTrue(paymentToken.balanceOf(buyer) == paymentTokenBalanceBefore);
        assertTrue(token.balanceOf(buyer) == 0);
        assertTrue(paymentToken.balanceOf(receiver) == 0);
        assertTrue(raise.tokensSold() == 0);
        assertTrue(raise.tokensBought(buyer) == 0);
    }

    function testBuyAndMintToDifferentAddress() public {
        address addressWithFunds = vm.addr(1);
        address addressForTokens = vm.addr(2);

        uint256 availableBalance = paymentToken.balanceOf(buyer);

        vm.prank(buyer);
        paymentToken.transfer(addressWithFunds, availableBalance / 2);

        vm.prank(addressWithFunds);
        paymentToken.approve(address(raise), paymentTokenAmount);

        // check state before
        assertTrue(paymentToken.balanceOf(addressWithFunds) == availableBalance / 2, "addressWithFunds has no funds");
        assertTrue(paymentToken.balanceOf(addressForTokens) == 0, "addressForTokens has funds");
        assertTrue(token.balanceOf(addressForTokens) == 0, "addressForTokens has tokens before buy");
        assertTrue(token.balanceOf(addressWithFunds) == 0, "addressWithFunds has tokens before buy");

        // execute buy, with addressForTokens as recipient
        vm.prank(addressWithFunds);
        raise.buy(maxAmountOfTokenToBeSold / 2, addressForTokens);

        // check state after
        console.log("addressWithFunds balance: ", paymentToken.balanceOf(addressWithFunds));
        assertTrue(
            paymentToken.balanceOf(addressWithFunds) <=
                availableBalance / 2 - paymentToken.balanceOf(raise.currencyReceiver()),
            "addressWithFunds has funds after buy"
        );
        assertTrue(paymentToken.balanceOf(addressForTokens) == 0, "addressForTokens has funds after buy");
        assertTrue(
            token.balanceOf(addressForTokens) == maxAmountOfTokenToBeSold / 2,
            "addressForTokens has wrong amount of tokens after buy"
        );
        assertTrue(token.balanceOf(addressWithFunds) == 0, "addressWithFunds has tokens after buy");
    }

    function testMultiplePeopleBuyTooMuch() public {
        address person1 = vm.addr(1);
        address person2 = vm.addr(2);

        uint256 availableBalance = paymentToken.balanceOf(buyer);

        vm.prank(buyer);
        paymentToken.transfer(person1, availableBalance / 3);
        vm.prank(buyer);
        paymentToken.transfer(person2, availableBalance / 3);

        vm.prank(person1);
        paymentToken.approve(address(raise), paymentTokenAmount);

        vm.prank(person2);
        paymentToken.approve(address(raise), paymentTokenAmount);

        vm.prank(buyer);
        raise.buy(maxAmountOfTokenToBeSold / 2, buyer);
        vm.prank(person1);
        raise.buy(maxAmountOfTokenToBeSold / 2, person1);
        vm.prank(person2);
        vm.expectRevert("Not enough tokens to sell left");
        raise.buy(10 ** 18, person2);
    }

    function testMultipleAddressesBuyForOneReceiver() public {
        address person1 = vm.addr(1);
        address person2 = vm.addr(2);

        uint256 availableBalance = paymentToken.balanceOf(buyer);

        vm.prank(buyer);
        paymentToken.transfer(person1, availableBalance / 2);
        vm.prank(buyer);
        paymentToken.transfer(person2, 10 ** 6);

        vm.prank(person1);
        paymentToken.approve(address(raise), paymentTokenAmount);

        vm.prank(person2);
        paymentToken.approve(address(raise), paymentTokenAmount);

        vm.prank(buyer);
        raise.buy(maxAmountOfTokenToBeSold / 2, buyer);
        vm.prank(person1);
        vm.expectRevert("Total amount of bought tokens needs to be lower than or equal to maxAmount");
        raise.buy(maxAmountOfTokenToBeSold / 2, buyer);
    }

    function testCorrectAccounting() public {
        address person1 = vm.addr(1);
        address person2 = vm.addr(2);

        uint256 availableBalance = paymentToken.balanceOf(buyer);

        vm.prank(buyer);
        paymentToken.transfer(person1, availableBalance / 2);
        vm.prank(buyer);
        paymentToken.transfer(person2, 10 ** 6);

        vm.prank(person1);
        paymentToken.approve(address(raise), paymentTokenAmount);

        vm.prank(person2);
        paymentToken.approve(address(raise), paymentTokenAmount);

        // check all entries are 0 before
        assertTrue(raise.tokensSold() == 0);
        assertTrue(raise.tokensBought(buyer) == 0);
        assertTrue(raise.tokensBought(person1) == 0);
        assertTrue(raise.tokensBought(person2) == 0);

        vm.prank(buyer);
        raise.buy(maxAmountOfTokenToBeSold / 2, buyer);
        vm.prank(buyer);
        raise.buy(maxAmountOfTokenToBeSold / 4, person1);
        vm.prank(buyer);
        raise.buy(maxAmountOfTokenToBeSold / 8, person2);

        // check all entries are correct after
        assertTrue(raise.tokensSold() == (maxAmountOfTokenToBeSold * 7) / 8);
        assertTrue(raise.tokensBought(buyer) == maxAmountOfTokenToBeSold / 2);
        assertTrue(raise.tokensBought(person1) == maxAmountOfTokenToBeSold / 4);
        assertTrue(raise.tokensBought(person2) == maxAmountOfTokenToBeSold / 8);
        assertTrue(token.balanceOf(buyer) == maxAmountOfTokenToBeSold / 2);
        assertTrue(token.balanceOf(person1) == maxAmountOfTokenToBeSold / 4);
        assertTrue(token.balanceOf(person2) == maxAmountOfTokenToBeSold / 8);
    }

    function testExceedMintingAllowance() public {
        // reduce minting allowance of fundraising contract, so the revert happens in Token
        vm.startPrank(mintAllower);
        token.decreaseMintingAllowance(
            address(raise),
            token.mintingAllowance(address(raise)) - (maxAmountPerBuyer / 2)
        );
        vm.stopPrank();

        vm.prank(buyer);
        vm.expectRevert("MintingAllowance too low");
        raise.buy(maxAmountPerBuyer, buyer); //+ 10**token.decimals());
        assertTrue(token.balanceOf(buyer) == 0);
        assertTrue(paymentToken.balanceOf(receiver) == 0);
        assertTrue(raise.tokensSold() == 0);
        assertTrue(raise.tokensBought(buyer) == 0);
    }

    function testBuyTooLittle() public {
        uint256 tokenBuyAmount = 5 * 10 ** token.decimals();
        uint256 costInPaymentToken = (tokenBuyAmount * price) / 10 ** 18;

        assert(costInPaymentToken == 35 * 10 ** paymentTokenDecimals); // 35 payment tokens, manually calculated

        uint256 paymentTokenBalanceBefore = paymentToken.balanceOf(buyer);

        vm.prank(buyer);
        vm.expectRevert("Buyer needs to buy at least minAmount");
        raise.buy(minAmountPerBuyer / 2, buyer);
        assertTrue(paymentToken.balanceOf(buyer) == paymentTokenBalanceBefore);
        assertTrue(token.balanceOf(buyer) == 0);
        assertTrue(paymentToken.balanceOf(receiver) == 0);
        assertTrue(raise.tokensSold() == 0);
        assertTrue(raise.tokensBought(buyer) == 0);
    }

    function testBuySmallAmountAfterInitialInvestment() public {
        uint256 tokenBuyAmount = minAmountPerBuyer;
        uint256 costInPaymentTokenForMinAmount = (tokenBuyAmount * price) / 10 ** 18;
        uint256 paymentTokenBalanceBefore = paymentToken.balanceOf(buyer);

        vm.prank(buyer);
        raise.buy(minAmountPerBuyer, buyer);

        // buy less than minAmount -> should be okay because minAmount has already been bought.
        vm.prank(buyer);
        raise.buy(minAmountPerBuyer / 2, buyer);

        assertTrue(
            paymentToken.balanceOf(buyer) == paymentTokenBalanceBefore - (costInPaymentTokenForMinAmount * 3) / 2,
            "buyer has payment tokens"
        );
        assertTrue(token.balanceOf(buyer) == (minAmountPerBuyer * 3) / 2, "buyer has tokens");
        uint256 tokenFee = (minAmountPerBuyer * 3) /
            2 /
            FeeSettings(address(token.feeSettings())).tokenFeeDenominator();
        uint256 paymentTokenFee = (costInPaymentTokenForMinAmount * 3) /
            2 /
            FeeSettings(address(token.feeSettings())).publicFundraisingFeeDenominator();
        assertTrue(
            paymentToken.balanceOf(receiver) == (costInPaymentTokenForMinAmount * 3) / 2 - paymentTokenFee,
            "receiver received payment tokens"
        );
        assertEq(
            token.balanceOf(token.feeSettings().tokenFeeCollector()),
            tokenFee,
            "fee collector has not collected fee in tokens"
        );
        assertEq(
            paymentToken.balanceOf(token.feeSettings().publicFundraisingFeeCollector()),
            paymentTokenFee,
            "fee collector has not collected fee in payment tokens"
        );
        assertTrue(raise.tokensSold() == (minAmountPerBuyer * 3) / 2, "raise has sold tokens");
        assertTrue(raise.tokensBought(buyer) == raise.tokensSold(), "raise has sold tokens to buyer");
    }

    function ensureRealCostIsHigherEqualAdvertisedCost(uint256 tokenBuyAmount) public {
        uint256 _price = 1; // price = 1 currency bit per full token (10**18 token bits)

        // set price that is finer than the resolution of the payment token
        vm.startPrank(owner);
        raise.pause();
        raise.setCurrencyAndTokenPrice(raise.currency(), _price);
        raise.setMinAmountPerBuyer(1); // min amount = 1 currency bit
        vm.warp(block.timestamp + 1 days + 1 seconds);
        raise.unpause();
        vm.stopPrank();

        // this is rounded down and resolves to 0 cost in payment token
        uint256 naiveCostInPaymentToken = (tokenBuyAmount * _price) / 10 ** 18;
        console.log("naiveCostInPaymentToken", naiveCostInPaymentToken);
        //assertTrue(naiveCostInPaymentToken == 0, "Naive cost is not 0"); // 35 payment tokens, manually calculated

        uint256 paymentTokenBalanceBefore = paymentToken.balanceOf(buyer);

        vm.prank(buyer);
        raise.buy(tokenBuyAmount, buyer);

        console.log("paymentTokenBalanceBefore", paymentTokenBalanceBefore);
        console.log("paymentToken.balanceOf(buyer)", paymentToken.balanceOf(buyer));

        uint256 realCostInPaymentToken = paymentTokenBalanceBefore - paymentToken.balanceOf(buyer);
        uint256 realPrice = (realCostInPaymentToken * 10 ** 18) / token.balanceOf(buyer);
        console.log("realCostInPaymentToken", realCostInPaymentToken);
        console.log("token.balanceOf(buyer)", token.balanceOf(buyer));
        console.log("advertised price: ", raise.priceBase());
        console.log("real price: ", realPrice);
        assertTrue(token.balanceOf(buyer) == tokenBuyAmount, "buyer has not received tokens");
        assertTrue(paymentToken.balanceOf(receiver) >= 1, "receiver has not received any payment");
        assertTrue(realCostInPaymentToken >= 1, "real cost is 0, but should be at least 1");
        assertTrue(realCostInPaymentToken - naiveCostInPaymentToken >= 0, "real cost is less than advertised cost");
        assertTrue(realCostInPaymentToken - naiveCostInPaymentToken <= 1, "more than 1 currency bit was rounded!");
        assertTrue(realPrice >= _price, "real price is less than advertised");
    }

    function testBuyAnyAmountRoundsUp(uint tokenBuyAmount) public {
        vm.assume(tokenBuyAmount < raise.maxAmountPerBuyer());
        vm.assume(tokenBuyAmount > 0);
        ensureRealCostIsHigherEqualAdvertisedCost(tokenBuyAmount);
    }

    function testBuy1BitRoundsUp() public {
        // this will result in the naive cost being 0
        ensureRealCostIsHigherEqualAdvertisedCost(1);
    }

    /*
        try to buy more than allowed
    */
    function testFailOverflow() public {
        vm.prank(buyer);
        raise.buy(maxAmountPerBuyer + 1, buyer);
    }

    /*
        try to buy less than allowed
    */
    function testFailUnderflow() public {
        vm.prank(buyer);
        raise.buy(minAmountPerBuyer - 1, buyer);
    }

    /*
        try to buy while paused
    */
    function testFailPaused() public {
        vm.prank(owner);
        raise.pause();
        vm.prank(buyer);
        raise.buy(minAmountPerBuyer, buyer);
    }

    /*
        try to update currencyReceiver not paused
    */
    function testFailUpdateCurrencyReceiverNotPaused() public {
        vm.prank(owner);
        raise.setCurrencyReceiver(payable(address(buyer)));
    }

    /*
        try to update currencyReceiver while paused
    */
    function testUpdateCurrencyReceiverPaused() public {
        assertTrue(raise.currencyReceiver() == receiver);
        vm.prank(owner);
        raise.pause();
        vm.prank(owner);
        vm.expectEmit(true, true, true, true, address(raise));
        emit CurrencyReceiverChanged(address(buyer));
        raise.setCurrencyReceiver(address(buyer));
        assertTrue(raise.currencyReceiver() == address(buyer));

        vm.prank(owner);
        vm.expectRevert("receiver can not be zero address");
        raise.setCurrencyReceiver(address(0));
    }

    /* 
        try to update minAmountPerBuyer not paused
    */
    function testFailUpdateMinAmountPerBuyerNotPaused() public {
        vm.prank(owner);
        raise.setMinAmountPerBuyer(100);
    }

    /* 
        try to update minAmountPerBuyer while paused
    */
    function testUpdateMinAmountPerBuyerPaused(uint256 newMinAmountPerBuyer) public {
        vm.assume(newMinAmountPerBuyer <= raise.maxAmountPerBuyer());
        assertTrue(raise.minAmountPerBuyer() == minAmountPerBuyer);
        vm.prank(owner);
        raise.pause();
        vm.prank(owner);
        vm.expectEmit(true, true, true, true, address(raise));
        emit MinAmountPerBuyerChanged(newMinAmountPerBuyer);
        raise.setMinAmountPerBuyer(newMinAmountPerBuyer);
        assertTrue(raise.minAmountPerBuyer() == newMinAmountPerBuyer);

        uint256 _maxAmountPerBuyer = raise.maxAmountPerBuyer();
        vm.expectRevert("_minAmount needs to be smaller or equal to maxAmount");
        vm.prank(owner);
        raise.setMinAmountPerBuyer(_maxAmountPerBuyer + 1); //raise.maxAmountPerBuyer() + 1);

        console.log("minAmount: ", raise.minAmountPerBuyer());
        console.log("maxAmount: ", raise.maxAmountPerBuyer());
    }

    /* 
        try to update maxAmountPerBuyer not paused
    */
    function testFailUpdateMaxAmountPerBuyerNotPaused() public {
        vm.prank(owner);
        raise.setMaxAmountPerBuyer(100);
    }

    /* 
        try to update maxAmountPerBuyer while paused
    */
    function testUpdateMaxAmountPerBuyerPaused(uint256 newMaxAmountPerBuyer) public {
        vm.assume(newMaxAmountPerBuyer >= raise.minAmountPerBuyer());
        assertTrue(raise.maxAmountPerBuyer() == maxAmountPerBuyer);
        vm.prank(owner);
        raise.pause();
        vm.prank(owner);
        vm.expectEmit(true, true, true, true, address(raise));
        emit MaxAmountPerBuyerChanged(newMaxAmountPerBuyer);
        raise.setMaxAmountPerBuyer(newMaxAmountPerBuyer);
        assertTrue(raise.maxAmountPerBuyer() == newMaxAmountPerBuyer);
        uint256 _minAmountPerBuyer = raise.minAmountPerBuyer();
        vm.expectRevert("_maxAmount needs to be larger or equal to minAmount");
        vm.prank(owner);
        raise.setMaxAmountPerBuyer(_minAmountPerBuyer - 1);
    }

    /*
        try to update currency and price while not paused
    */
    function testFailUpdateCurrencyAndPriceNotPaused() public {
        FakePaymentToken newPaymentToken = new FakePaymentToken(700, 3);
        vm.prank(owner);
        raise.setCurrencyAndTokenPrice(newPaymentToken, 100);
    }

    /*
        try to update currency and price while paused
    */
    function testUpdateCurrencyAndPricePaused(uint256 newPrice) public {
        vm.assume(newPrice > 0);
        assertTrue(raise.priceBase() == price);
        assertTrue(raise.currency() == paymentToken);

        FakePaymentToken newPaymentToken = new FakePaymentToken(700, 3);

        vm.prank(owner);
        raise.pause();
        vm.prank(owner);
        vm.expectEmit(true, true, true, true, address(raise));
        emit TokenPriceAndCurrencyChanged(newPrice, newPaymentToken);
        raise.setCurrencyAndTokenPrice(newPaymentToken, newPrice);
        assertTrue(raise.priceBase() == newPrice);
        assertTrue(raise.currency() == newPaymentToken);
        vm.prank(owner);
        vm.expectRevert("_tokenPrice needs to be a non-zero amount");
        raise.setCurrencyAndTokenPrice(paymentToken, 0);
    }

    /*
        try to update maxAmountOfTokenToBeSold while not paused
    */
    function testFailUpdateMaxAmountOfTokenToBeSoldNotPaused() public {
        vm.prank(owner);
        raise.setMaxAmountOfTokenToBeSold(123 * 10 ** 18);
    }

    /*
        try to update maxAmountOfTokenToBeSold while paused
    */
    function testUpdateMaxAmountOfTokenToBeSoldPaused(uint256 newMaxAmountOfTokenToBeSold) public {
        vm.assume(newMaxAmountOfTokenToBeSold > 0);
        assertTrue(raise.maxAmountOfTokenToBeSold() == maxAmountOfTokenToBeSold);
        vm.prank(owner);
        raise.pause();
        vm.prank(owner);
        vm.expectEmit(true, true, true, true, address(raise));
        emit MaxAmountOfTokenToBeSoldChanged(newMaxAmountOfTokenToBeSold);
        raise.setMaxAmountOfTokenToBeSold(newMaxAmountOfTokenToBeSold);
        assertTrue(raise.maxAmountOfTokenToBeSold() == newMaxAmountOfTokenToBeSold);
        vm.prank(owner);
        vm.expectRevert("_maxAmountOfTokenToBeSold needs to be larger than zero");
        raise.setMaxAmountOfTokenToBeSold(0);
    }

    /*
        try to unpause immediately after pausing
    */
    function testFailUnpauseImmediatelyAfterPausing() public {
        vm.prank(owner);
        raise.pause();
        assertTrue(raise.paused());
        assertTrue(raise.coolDownStart() > 0);
        vm.prank(owner);
        raise.unpause();
    }

    /*
        try to unpause after delay has passed
    */
    function testFailUnpauseAfterDelay() public {
        uint256 time = block.timestamp;
        vm.warp(time);
        vm.prank(owner);
        raise.pause();
        assertTrue(raise.paused());
        assertTrue(raise.coolDownStart() == time);
        vm.warp(time + raise.delay());
        vm.prank(owner);
        raise.unpause();
    }

    /*
        try to unpause after more than 1 day has passed
    */
    function testUnpauseAfterDelayAnd1Sec() public {
        uint256 time = block.timestamp;
        vm.warp(time);
        vm.prank(owner);
        raise.pause();
        assertTrue(raise.paused());
        assertTrue(raise.coolDownStart() == time);
        vm.warp(time + raise.delay() + 1 seconds);
        vm.prank(owner);
        raise.unpause();
    }

    /*
        try to unpause too soon after setMaxAmountOfTokenToBeSold
    */
    function testUnpauseTooSoonAfterSetMaxAmountOfTokenToBeSold(
        uint128 startTime,
        uint32 changeDelay,
        uint32 attemptUnpauseDelay
    ) public {
        uint256 unpauseDelay = raise.delay();
        vm.assume(startTime < type(uint128).max / 2);
        vm.assume(startTime > 0);
        vm.assume(changeDelay > 0);
        vm.assume(attemptUnpauseDelay > 0);
        vm.assume(attemptUnpauseDelay < unpauseDelay + changeDelay);

        vm.warp(startTime);
        vm.prank(owner);
        raise.pause();
        assertTrue(raise.paused(), "raise should be paused");
        assertTrue(raise.coolDownStart() == startTime, "coolDownStart should be startTime");
        vm.warp(startTime + changeDelay);
        vm.prank(owner);
        raise.setMaxAmountOfTokenToBeSold(700);
        assertTrue(raise.coolDownStart() == startTime + changeDelay, "coolDownStart should be startTime + changeDelay");
        vm.warp(startTime + attemptUnpauseDelay);
        vm.prank(owner);
        console.log("current time: ", block.timestamp);
        console.log("unpause at: ", startTime + changeDelay + unpauseDelay);
        vm.expectRevert("There needs to be at minimum one day to change parameters");
        raise.unpause(); // must fail because of the parameter update
    }

    /*
        try to unpause after setMaxAmountOfTokenToBeSold
    */
    function testUnpauseAfterSetMaxAmountOfTokenToBeSold() public {
        uint256 time = block.timestamp;
        vm.warp(time);
        vm.prank(owner);
        raise.pause();
        assertTrue(raise.paused());
        assertTrue(raise.coolDownStart() == time);
        vm.warp(time + 2 hours);
        vm.prank(owner);
        raise.setMaxAmountOfTokenToBeSold(700);
        assertTrue(raise.coolDownStart() == time + 2 hours);
        vm.warp(time + raise.delay() + 2 hours + 1 seconds);
        vm.prank(owner);
        raise.unpause();
    }

    /*
        try to unpause too soon after setCurrencyReceiver
    */
    function testUnpauseTooSoonAfterSetCurrencyReceiver(
        uint128 startTime,
        uint32 changeDelay,
        uint32 attemptUnpauseDelay,
        address newCurrencyReceiver
    ) public {
        uint256 unpauseDelay = raise.delay();
        vm.assume(startTime < type(uint128).max / 2);
        vm.assume(startTime > 0);
        vm.assume(changeDelay > 0);
        vm.assume(attemptUnpauseDelay > 0);
        vm.assume(attemptUnpauseDelay < unpauseDelay + changeDelay);
        vm.assume(newCurrencyReceiver != address(0));

        vm.warp(startTime);
        vm.prank(owner);
        raise.pause();
        assertTrue(raise.paused(), "raise should be paused");
        assertTrue(raise.coolDownStart() == startTime, "coolDownStart should be startTime");
        vm.warp(startTime + changeDelay);
        vm.prank(owner);
        raise.setCurrencyReceiver(newCurrencyReceiver);
        assertTrue(raise.coolDownStart() == startTime + changeDelay, "coolDownStart should be startTime + changeDelay");
        vm.warp(startTime + attemptUnpauseDelay);
        vm.prank(owner);
        console.log("current time: ", block.timestamp);
        console.log("unpause at: ", startTime + changeDelay + unpauseDelay);
        vm.expectRevert("There needs to be at minimum one day to change parameters");
        raise.unpause(); // must fail because of the parameter update
    }

    /*
        try to unpause after setCurrencyReceiver
    */
    function testUnpauseAfterSetCurrencyReceiver() public {
        uint256 time = block.timestamp;
        vm.warp(time);
        vm.prank(owner);
        raise.pause();
        assertTrue(raise.paused());
        assertTrue(raise.coolDownStart() == time);
        vm.warp(time + 2 hours);
        vm.prank(owner);
        raise.setCurrencyReceiver(paymentTokenProvider);
        assertTrue(raise.coolDownStart() == time + 2 hours);
        vm.warp(time + raise.delay() + 2 hours + 1 seconds);
        vm.prank(owner);
        raise.unpause();
    }

    /*
        try to unpause too soon after setMinAmountPerBuyer
    */
    function testUnpauseTooSoonAfterSetMinAmountPerBuyer(
        uint128 startTime,
        uint32 changeDelay,
        uint32 attemptUnpauseDelay,
        uint256 newMinAmountPerBuyer
    ) public {
        uint256 unpauseDelay = raise.delay();
        vm.assume(startTime < type(uint128).max / 2);
        vm.assume(startTime > 0);
        vm.assume(changeDelay > 0);
        vm.assume(attemptUnpauseDelay > 0);
        vm.assume(attemptUnpauseDelay < unpauseDelay + changeDelay);
        vm.assume(newMinAmountPerBuyer > 0);
        vm.assume(newMinAmountPerBuyer <= raise.maxAmountPerBuyer());

        vm.warp(startTime);
        vm.prank(owner);
        raise.pause();
        assertTrue(raise.paused(), "raise should be paused");
        assertTrue(raise.coolDownStart() == startTime, "coolDownStart should be startTime");
        vm.warp(startTime + changeDelay);
        vm.prank(owner);
        raise.setMinAmountPerBuyer(newMinAmountPerBuyer);
        assertTrue(raise.coolDownStart() == startTime + changeDelay, "coolDownStart should be startTime + changeDelay");
        vm.warp(startTime + attemptUnpauseDelay);
        vm.prank(owner);
        console.log("current time: ", block.timestamp);
        console.log("unpause at: ", startTime + changeDelay + unpauseDelay);
        vm.expectRevert("There needs to be at minimum one day to change parameters");
        raise.unpause(); // must fail because of the parameter update
    }

    /*
        try to unpause after setMinAmountPerBuyer
    */
    function testUnpauseAfterSetMinAmountPerBuyer() public {
        uint256 time = block.timestamp;
        vm.warp(time);
        vm.prank(owner);
        raise.pause();
        assertTrue(raise.paused());
        assertTrue(raise.coolDownStart() == time);
        vm.warp(time + 2 hours);
        vm.prank(owner);
        raise.setMinAmountPerBuyer(700);
        assertTrue(raise.coolDownStart() == time + 2 hours);
        vm.warp(time + raise.delay() + 2 hours + 1 seconds);
        vm.prank(owner);
        raise.unpause();
    }

    /*
        try to unpause too soon after setMaxAmountPerBuyer
    */
    function testUnpauseTooSoonAfterSetMaxAmountPerBuyer(
        uint128 startTime,
        uint32 changeDelay,
        uint32 attemptUnpauseDelay,
        uint256 newMaxAmountPerBuyer
    ) public {
        uint256 unpauseDelay = raise.delay();
        vm.assume(startTime < type(uint128).max / 2);
        vm.assume(startTime > 0);
        vm.assume(changeDelay > 0);
        vm.assume(attemptUnpauseDelay > 0);
        vm.assume(attemptUnpauseDelay < unpauseDelay + changeDelay);
        vm.assume(newMaxAmountPerBuyer >= raise.minAmountPerBuyer());

        vm.warp(startTime);
        vm.prank(owner);
        raise.pause();
        assertTrue(raise.paused(), "raise should be paused");
        assertTrue(raise.coolDownStart() == startTime, "coolDownStart should be startTime");
        vm.warp(startTime + changeDelay);
        vm.prank(owner);
        raise.setMaxAmountPerBuyer(newMaxAmountPerBuyer);
        assertTrue(raise.coolDownStart() == startTime + changeDelay, "coolDownStart should be startTime + changeDelay");
        vm.warp(startTime + attemptUnpauseDelay);
        vm.prank(owner);
        console.log("current time: ", block.timestamp);
        console.log("unpause at: ", startTime + changeDelay + unpauseDelay);
        vm.expectRevert("There needs to be at minimum one day to change parameters");
        raise.unpause(); // must fail because of the parameter update
    }

    /*
        try to unpause after setMaxAmountPerBuyer
    */
    function testUnpauseAfterSetMaxAmountPerBuyer() public {
        uint256 time = block.timestamp;
        vm.warp(time);
        vm.prank(owner);
        raise.pause();
        assertTrue(raise.paused());
        assertTrue(raise.coolDownStart() == time);
        vm.warp(time + 2 hours);
        vm.prank(owner);
        raise.setMaxAmountPerBuyer(2 * minAmountPerBuyer);
        assertTrue(raise.coolDownStart() == time + 2 hours);
        vm.warp(time + raise.delay() + 2 hours + 1 seconds);
        vm.prank(owner);
        raise.unpause();
    }

    // /*
    //     try to unpause too soon after setCurrencyAndTokenPrice
    // */
    // function testUnpauseTooSoonAfterSetCurrencyAndTokenPrice() public {
    //     uint256 time = block.timestamp;
    //     vm.warp(time);
    //     vm.prank(owner);
    //     raise.pause();
    //     assertTrue(raise.paused());
    //     assertTrue(raise.coolDownStart() == time);
    //     vm.warp(time + 2 hours);
    //     vm.prank(owner);
    //     raise.setCurrencyAndTokenPrice(paymentToken, 700);
    //     assertTrue(raise.coolDownStart() == time + 2 hours);
    //     vm.warp(time + raise.delay() + 1 hours);
    //     vm.prank(owner);
    //     vm.expectRevert("There needs to be at minimum one day to change parameters");
    //     raise.unpause(); // must fail because of the parameter update
    // }

    /*
        try to unpause too soon after setCurrencyAndTokenPrice
    */
    function testUnpauseTooSoonAfterSetCurrencyAndTokenPrice(
        uint128 startTime,
        uint32 changeDelay,
        uint32 attemptUnpauseDelay,
        uint256 newTokenPrice
    ) public {
        uint256 unpauseDelay = raise.delay();
        vm.assume(startTime < type(uint128).max / 2);
        vm.assume(startTime > 0);
        vm.assume(changeDelay > 0);
        vm.assume(attemptUnpauseDelay > 0);
        vm.assume(attemptUnpauseDelay < unpauseDelay + changeDelay);
        vm.assume(newTokenPrice > 0);

        vm.warp(startTime);
        vm.prank(owner);
        raise.pause();
        assertTrue(raise.paused(), "raise should be paused");
        assertTrue(raise.coolDownStart() == startTime, "coolDownStart should be startTime");
        vm.warp(startTime + changeDelay);
        vm.prank(owner);
        raise.setCurrencyAndTokenPrice(paymentToken, newTokenPrice);
        assertTrue(raise.coolDownStart() == startTime + changeDelay, "coolDownStart should be startTime + changeDelay");
        vm.warp(startTime + attemptUnpauseDelay);
        vm.prank(owner);
        console.log("current time: ", block.timestamp);
        console.log("unpause at: ", startTime + changeDelay + unpauseDelay);
        vm.expectRevert("There needs to be at minimum one day to change parameters");
        raise.unpause(); // must fail because of the parameter update
    }

    /*
        try to unpause after setCurrencyAndTokenPrice
    */
    function testUnpauseAfterSetCurrencyAndTokenPrice() public {
        uint256 time = block.timestamp;
        vm.warp(time);
        vm.prank(owner);
        raise.pause();
        assertTrue(raise.paused());
        assertTrue(raise.coolDownStart() == time);
        vm.warp(time + 2 hours);
        vm.prank(owner);
        raise.setCurrencyAndTokenPrice(paymentToken, 700);
        assertTrue(raise.coolDownStart() == time + 2 hours);
        vm.warp(time + raise.delay() + 2 hours + 1 seconds);
        vm.prank(owner);
        raise.unpause();
    }

    function testRevertsOnOverflow(uint256 _tokenBuyAmount, uint256 _price) public {
        vm.assume(_tokenBuyAmount > 0);
        vm.assume(_price > 0);
        vm.assume(UINT256_MAX / _price < _tokenBuyAmount); // this will cause an overflow on multiplication

        // new currency
        // set up currency
        vm.prank(paymentTokenProvider);
        paymentToken = new FakePaymentToken(UINT256_MAX, paymentTokenDecimals); // 1000 tokens with 6 decimals
        // transfer currency to buyer
        vm.prank(paymentTokenProvider);
        paymentToken.transfer(buyer, UINT256_MAX);

        // create the raise contract
        vm.prank(owner);
        raise = PublicFundraising(
            factory.createPublicFundraisingClone(
                0,
                trustedForwarder,
                address(this),
                payable(receiver),
                0,
                UINT256_MAX,
                _price,
                UINT256_MAX,
                paymentToken,
                token,
                0
            )
        );

        // grant allowances
        vm.prank(mintAllower);
        token.increaseMintingAllowance(address(raise), UINT256_MAX);
        vm.prank(buyer);
        paymentToken.increaseAllowance(address(raise), UINT256_MAX);

        vm.expectRevert(); //("Arithmetic over/underflow"); //("Division or modulo by 0");
        vm.prank(buyer);
        raise.buy(_tokenBuyAmount, buyer);
    }

    function testRoundsUp(uint256 _tokenBuyAmount, uint256 _price) public {
        vm.assume(_tokenBuyAmount > 0);
        vm.assume(_price > 0);
        vm.assume(UINT256_MAX / _price > _tokenBuyAmount); // this will cause an overflow on multiplication

        uint256 tokenDecimals = token.decimals();
        uint minCurrencyAmount = (_tokenBuyAmount * _price) / 10 ** tokenDecimals;
        console.log("minCurrencyAmount: %s", minCurrencyAmount);
        uint maxCurrencyAmount = minCurrencyAmount + 1;
        console.log("maxCurrencyAmount: %s", maxCurrencyAmount);

        // new currency
        // set up currency
        vm.prank(paymentTokenProvider);
        paymentToken = new FakePaymentToken(maxCurrencyAmount, paymentTokenDecimals); // 1000 tokens with 6 decimals
        // transfer currency to buyer
        vm.prank(paymentTokenProvider);
        paymentToken.transfer(buyer, maxCurrencyAmount);

        // create the raise contract
        vm.prank(owner);
        raise = PublicFundraising(
            factory.createPublicFundraisingClone(
                0,
                trustedForwarder,
                address(this),
                payable(receiver),
                _tokenBuyAmount,
                _tokenBuyAmount,
                _price,
                _tokenBuyAmount,
                paymentToken,
                token,
                0
            )
        );

        // set fees to 0, otherwise extra currency is minted which causes an overflow
        Fees memory fees = Fees(0, 1, 0, 1, 0, 1, 0);
        FeeSettings(address(token.feeSettings())).planFeeChange(fees);
        FeeSettings(address(token.feeSettings())).executeFeeChange();

        // grant allowances
        vm.prank(mintAllower);
        token.increaseMintingAllowance(address(raise), _tokenBuyAmount);
        vm.prank(buyer);
        paymentToken.increaseAllowance(address(raise), maxCurrencyAmount);

        vm.prank(buyer);
        raise.buy(_tokenBuyAmount, buyer);

        // check that the buyer got the correct amount of tokens
        assertTrue(token.balanceOf(buyer) == _tokenBuyAmount, "buyer got wrong amount of tokens");
        // check that the raise got the correct amount of currency
        assertTrue(paymentToken.balanceOf(receiver) <= maxCurrencyAmount, "raise got wrong amount of currency");
        assertTrue(paymentToken.balanceOf(receiver) >= minCurrencyAmount, "raise got wrong amount of currency");
    }

    function testTransferOwnership(address newOwner) public {
        vm.prank(owner);
        raise.transferOwnership(newOwner);
        assertTrue(raise.owner() == owner);

        vm.prank(newOwner);
        raise.acceptOwnership();
        assertTrue(raise.owner() == newOwner);
    }

<<<<<<< HEAD
    function testAutoPauseActivation(uint256 autoPauseDate, uint256 testDate) public {
        vm.assume(testDate > 1 days + 1);
        vm.assume(autoPauseDate > 1);
        uint256 tokenBuyAmount = 5 * 10 ** token.decimals();
        uint256 costInPaymentToken = Math.ceilDiv(tokenBuyAmount * raise.priceBase(), 10 ** 18);

        vm.startPrank(owner);
        raise.pause();
        raise.setAutoPauseDate(autoPauseDate);
        vm.warp(1 days + 10);
        raise.unpause();
        vm.stopPrank();

        vm.warp(testDate);

        // log block.timestamp and autoPauseDate
        console.log("block.timestamp: ", block.timestamp);
        console.log("autoPauseDate: ", autoPauseDate);

        if (testDate > autoPauseDate) {
            vm.expectRevert("Pausing contract because of auto-pause date");
            vm.prank(buyer);
            raise.buy(tokenBuyAmount, buyer);
        } else {
            vm.prank(buyer);
            vm.expectEmit(true, true, true, true, address(raise));
            emit TokensBought(buyer, tokenBuyAmount, costInPaymentToken);
            raise.buy(tokenBuyAmount, buyer);
        }
    }

    function testAutoPauseInConstructor(uint256 _autoPauseDate, uint256 testDate) public {
        vm.assume(_autoPauseDate > 0);
        PublicFundraising _raise = PublicFundraising(
            factory.createPublicFundraisingClone(
                0,
                trustedForwarder,
                address(this),
                payable(receiver),
                minAmountPerBuyer,
                maxAmountPerBuyer,
                price,
                maxAmountOfTokenToBeSold,
                paymentToken,
                token,
                _autoPauseDate
            )
        );

        vm.warp(testDate);

        uint256 tokenBuyAmount = 5 * 10 ** token.decimals();
        uint256 costInPaymentToken = Math.ceilDiv(tokenBuyAmount * raise.priceBase(), 10 ** 18);

        // log test date, auto pause date and block.timestamp
        console.log("testDate: ", testDate);
        console.log("autoPauseDate: ", _autoPauseDate);
        console.log("block.timestamp: ", block.timestamp);

        if (testDate > _autoPauseDate) {
            // auto-pause should trigger
            vm.startPrank(buyer);
            paymentToken.approve(address(_raise), type(uint256).max);
            vm.expectRevert("Pausing contract because of auto-pause date");
            _raise.buy(tokenBuyAmount, buyer);
            vm.stopPrank();
        } else {
            // auto-pause should not trigger
            vm.prank(admin);
            token.increaseMintingAllowance(address(_raise), maxAmountOfTokenToBeSold);

            vm.startPrank(buyer);
            paymentToken.approve(address(_raise), type(uint256).max);
            vm.expectEmit(true, true, true, true, address(_raise));
            emit TokensBought(buyer, tokenBuyAmount, costInPaymentToken);
            _raise.buy(tokenBuyAmount, buyer);
            vm.stopPrank();
        }
=======
    function testMaxAmountFixed() public {
        uint256 _price = 7 * 10 ** paymentTokenDecimals; // 7 payment tokens per token
        PublicFundraising _raise = PublicFundraising(
            factory.createPublicFundraisingClone(
                bytes32("a"),
                trustedForwarder,
                owner,
                payable(receiver),
                minAmountPerBuyer,
                maxAmountPerBuyer,
                _price,
                maxAmountOfTokenToBeSold,
                paymentToken,
                token
            )
        );

        // If I want to buy 1 tokens bit, I need to pay 1 payment token bit, even though
        // the "real" cost would only be 7/(10^12) payment tokens
        // Therefore, it is cleverer if I buy as much as possible for that 1 payment token bit, which is 1/7 tokens
        uint256 _amount = 1; // token bit
        uint256 _currencyAmount = _raise.calculateCurrencyAmountFromTokenAmount(_amount); // 1 payment token bit
        uint256 _maxAmountManual = _raise.calculateTokenAmountFromCurrencyAmount(_currencyAmount); // 1/7 * 10^12 tokens
        uint256 _maxAmount = _raise.findMaxAmount(_amount);
        uint256 _effectivePrice = (_currencyAmount * 10 ** token.decimals()) / _maxAmount;

        // log all 3 values
        console.log("amount", _amount);
        console.log("currencyAmount", _currencyAmount);
        console.log("maxAmount", _maxAmount);
        // difference between amount and maxAmount
        console.log("difference", _maxAmount - _amount);
        // price calculated from _maxAmount and _currencyAmount
        console.log("price", (_currencyAmount * 10 ** token.decimals()) / _maxAmount);

        assertTrue(_effectivePrice == _price, "Prices don't match");
        assertTrue(_maxAmount == uint256(10 ** 12) / 7, "Max amount is wrong");
        assertTrue(_maxAmount == _maxAmountManual, "Max amounts don't match");
    }

    function testMaxAmountVariable(uint256 _price, uint256 _amount) public {
        vm.assume(_price > 0);
        vm.assume(_amount > 0);
        vm.assume(_amount < type(uint256).max / _price);

        PublicFundraising _raise = PublicFundraising(
            factory.createPublicFundraisingClone(
                bytes32("a"),
                trustedForwarder,
                owner,
                payable(receiver),
                minAmountPerBuyer,
                maxAmountPerBuyer,
                _price,
                maxAmountOfTokenToBeSold,
                paymentToken,
                token
            )
        );

        uint256 _currencyAmount = _raise.calculateCurrencyAmountFromTokenAmount(_amount);

        vm.assume(_currencyAmount < type(uint256).max / 10 ** token.decimals()); // otherwise an overflow will occur
        uint256 _maxAmountManual = _raise.calculateTokenAmountFromCurrencyAmount(_currencyAmount);
        uint256 _maxAmount = _raise.findMaxAmount(_amount);
        uint256 _effectivePriceForMax = (_currencyAmount * 10 ** token.decimals()) / _maxAmount;
        uint256 _effectivePriceForInput = (_currencyAmount * 10 ** token.decimals()) / _amount;

        // log all 3 values
        console.log("amount", _amount);
        console.log("currencyAmount", _currencyAmount);
        console.log("maxAmount", _maxAmount);
        // difference between amount and maxAmount
        console.log("difference", _maxAmount - _amount);
        // price calculated from _maxAmount and _currencyAmount
        console.log("_effectivePriceForMax", _effectivePriceForMax);
        console.log("price", _price);

        assertTrue(_effectivePriceForInput >= _price, "Effective price lower than nominal price!");
        assertTrue(_effectivePriceForMax >= _price, "Effective price for max amount lower than nominal price");
        assertTrue(_maxAmount >= _amount, "Max amount is wrong");
        assertTrue(_maxAmount == _maxAmountManual, "Max amounts don't match");
>>>>>>> bbdaf6f8
    }
}<|MERGE_RESOLUTION|>--- conflicted
+++ resolved
@@ -1223,7 +1223,6 @@
         assertTrue(raise.owner() == newOwner);
     }
 
-<<<<<<< HEAD
     function testAutoPauseActivation(uint256 autoPauseDate, uint256 testDate) public {
         vm.assume(testDate > 1 days + 1);
         vm.assume(autoPauseDate > 1);
@@ -1302,7 +1301,8 @@
             _raise.buy(tokenBuyAmount, buyer);
             vm.stopPrank();
         }
-=======
+    }
+
     function testMaxAmountFixed() public {
         uint256 _price = 7 * 10 ** paymentTokenDecimals; // 7 payment tokens per token
         PublicFundraising _raise = PublicFundraising(
@@ -1385,6 +1385,5 @@
         assertTrue(_effectivePriceForMax >= _price, "Effective price for max amount lower than nominal price");
         assertTrue(_maxAmount >= _amount, "Max amount is wrong");
         assertTrue(_maxAmount == _maxAmountManual, "Max amounts don't match");
->>>>>>> bbdaf6f8
     }
 }