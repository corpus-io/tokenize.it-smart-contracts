// SPDX-License-Identifier: AGPL-3.0-only
pragma solidity ^0.8.13;

import "../lib/forge-std/src/Test.sol";
import "../contracts/Token.sol";
import "../contracts/FeeSettings.sol";
import "./resources/FakePaymentToken.sol";
import "./resources/ERC2771Helper.sol";
import "@opengsn/contracts/src/forwarder/Forwarder.sol"; // chose specific version to avoid import error: yarn add @opengsn/contracts@2.2.5

contract TokenERC2771Test is Test {
    using ECDSA for bytes32; // for verify with var.recover()

    AllowList allowList;
    FeeSettings feeSettings;

    Token token;
    FakePaymentToken paymentToken;
    //Forwarder trustedForwarder;
    ERC2771Helper ERC2771helper;

    // copied from openGSN IForwarder
    struct ForwardRequest {
        address from;
        address to;
        uint256 value;
        uint256 gas;
        uint256 nonce;
        bytes data;
        uint256 validUntil;
    }

    address public constant trustedForwarder = 0x9109709EcFA91A80626FF3989D68f67F5B1dD129;

    // DO NOT USE IN PRODUCTION! Key was generated online for testing only.
    uint256 public constant companyAdminPrivateKey = 0x3c69254ad72222e3ddf37667b8173dd773bdbdfd93d4af1d192815ff0662de5f;
    address public companyAdmin; // = 0x38d6703d37988C644D6d31551e9af6dcB762E618;

    address public constant mintAllower = 0x2109709EcFa91a80626Ff3989d68F67F5B1Dd122;
    address public constant investor = 0x6109709EcFA91A80626FF3989d68f67F5b1dd126;

    address public constant receiver = 0x7109709eCfa91A80626Ff3989D68f67f5b1dD127;
    address public constant platformHotWallet = 0x8109709ecfa91a80626fF3989d68f67F5B1dD128;
    address public constant sender = 0x9109709EcFA91A80626FF3989D68f67F5B1dD129;

    address public constant platformAdmin = 0x3109709ECfA91A80626fF3989D68f67F5B1Dd123;
    address public constant feeCollector = 0x0109709eCFa91a80626FF3989D68f67f5b1dD120;

    uint256 public constant tokenFeeDenominator = 100;
    uint256 public constant continuousFundraisingFeeDenominator = 50;
    uint256 public constant personalInviteFeeDenominator = 70;

    bytes32 domainSeparator;
    bytes32 requestType;

    function setUp() public {
        // calculate address
        companyAdmin = vm.addr(companyAdminPrivateKey);

        // deploy allow list
        vm.prank(platformAdmin);
        allowList = new AllowList();

        // deploy fee settings
        Fees memory fees = Fees(
            tokenFeeDenominator,
            continuousFundraisingFeeDenominator,
            personalInviteFeeDenominator,
            0
        );
        vm.prank(platformAdmin);
        feeSettings = new FeeSettings(fees, feeCollector);

        // deploy helper functions (only for testing with foundry)
        ERC2771helper = new ERC2771Helper();
    }

    function setUpTokenWithForwarder(Forwarder forwarder) public {
        // deploy company token
        token = new Token(address(forwarder), feeSettings, companyAdmin, allowList, 0x0, "TESTTOKEN", "TEST");

        // register domainSeparator with forwarder
        domainSeparator = ERC2771helper.registerDomain(
            forwarder,
            Strings.toHexString(uint256(uint160(address(token))), 20),
            "1"
        );

        // register request type with forwarder
        requestType = ERC2771helper.registerRequestType(forwarder, "mint", "address _to,uint256 _amount");
    }

    function testMintWithLocalForwarder(uint256 _tokenMintAmount) public {
        mintWithERC2771(new Forwarder(), _tokenMintAmount);
    }

    function testMintWithMainnetGSNForwarder(uint256 _tokenMintAmount) public {
        // uses deployed forwarder on mainnet with fork. https://docs-v2.opengsn.org/networks/ethereum/mainnet.html
        mintWithERC2771(Forwarder(payable(0xAa3E82b4c4093b4bA13Cb5714382C99ADBf750cA)), _tokenMintAmount);
    }

    function mintWithERC2771(Forwarder _forwarder, uint256 _tokenMintAmount) public {
        vm.assume(_tokenMintAmount < UINT256_MAX - feeSettings.tokenFee(_tokenMintAmount));

        setUpTokenWithForwarder(_forwarder);

        // /*
        //  * increase minting allowance
        //  */
        // //vm.prank(companyAdmin);
        // //token.increaseMintingAllowance(companyAdmin, tokenMintAmount);

        // // 1. build request
        // bytes memory payload = abi.encodeWithSelector(
        //     token.increaseMintingAllowance.selector,
        //     companyAdmin,
        //     _tokenMintAmount
        // );

        // IForwarder.ForwardRequest memory request = IForwarder.ForwardRequest({
        //     from: companyAdmin,
        //     to: address(token),
        //     value: 0,
        //     gas: 1000000,
        //     nonce: _forwarder.getNonce(companyAdmin),
        //     data: payload,
        //     validUntil: 0
        // });

        // bytes memory suffixData = "0";

        // // 2. pack and hash request
        // bytes32 digest = keccak256(
        //     abi.encodePacked(
        //         "\x19\x01",
        //         domainSeparator,
        //         keccak256(_forwarder._getEncoded(request, requestType, suffixData))
        //     )
        // );

        // // 3. sign request
        // (uint8 v, bytes32 r, bytes32 s) = vm.sign(companyAdminPrivateKey, digest);
        // bytes memory signature = abi.encodePacked(r, s, v); // https://docs.openzeppelin.com/contracts/2.x/utilities

        // require(digest.recover(signature) == request.from, "FWD: signature mismatch");

        // assertEq(token.mintingAllowance(companyAdmin), 0, "Minting allowance is not 0");

        // // 4.  execute request
        // vm.prank(platformHotWallet);
        // _forwarder.execute(request, domainSeparator, requestType, suffixData, signature);

        // assertEq(token.mintingAllowance(companyAdmin), _tokenMintAmount, "Minting allowance is not tokenMintAmount");

        /*
         * mint tokens
         */

        // 1. build request
        bytes memory payload = abi.encodeWithSelector(token.mint.selector, investor, _tokenMintAmount);

        IForwarder.ForwardRequest memory request = IForwarder.ForwardRequest({
            from: companyAdmin,
            to: address(token),
            value: 0,
            gas: 1000000,
            nonce: _forwarder.getNonce(companyAdmin),
            data: payload,
            validUntil: 0
        });

        // 2. pack and hash request
        bytes memory suffixData = "0";
        bytes32 digest = keccak256(
            abi.encodePacked(
                "\x19\x01",
                domainSeparator,
                keccak256(_forwarder._getEncoded(request, requestType, suffixData))
            )
        );

        // 3. sign request
        (uint8 v, bytes32 r, bytes32 s) = vm.sign(companyAdminPrivateKey, digest);
        bytes memory signature = abi.encodePacked(r, s, v); // https://docs.openzeppelin.com/contracts/2.x/utilities

        require(digest.recover(signature) == request.from, "FWD: signature mismatch");
<<<<<<< HEAD

        assertEq(token.mintingAllowance(companyAdmin), 0, "Minting allowance is not 0");

        // 4.  execute request
        vm.prank(platformHotWallet);
        _forwarder.execute(request, domainSeparator, requestType, suffixData, signature);

        assertEq(token.mintingAllowance(companyAdmin), _tokenMintAmount, "Minting allowance is not tokenMintAmount");

        /*
         * mint tokens
         */

        // 1. build request
        payload = abi.encodeWithSelector(token.mint.selector, investor, _tokenMintAmount);

        request = IForwarder.ForwardRequest({
            from: companyAdmin,
            to: address(token),
            value: 0,
            gas: 1000000,
            nonce: _forwarder.getNonce(companyAdmin),
            data: payload,
            validUntil: 0
        });

        // 2. pack and hash request
        digest = keccak256(
            abi.encodePacked(
                "\x19\x01",
                domainSeparator,
                keccak256(_forwarder._getEncoded(request, requestType, suffixData))
            )
        );

        // 3. sign request
        (v, r, s) = vm.sign(companyAdminPrivateKey, digest);
        signature = abi.encodePacked(r, s, v); // https://docs.openzeppelin.com/contracts/2.x/utilities

        require(digest.recover(signature) == request.from, "FWD: signature mismatch");

        // 4.  execute request
        assertEq(token.mintingAllowance(companyAdmin), _tokenMintAmount, "Minting allowance is wrong");
=======

        // 4.  execute request
>>>>>>> cd680c7e
        assertEq(token.balanceOf(investor), 0, "Investor has tokens before mint");
        assertEq(token.balanceOf(feeCollector), 0, "FeeCollector has tokens before mint");

        // send call through forwarder contract
        vm.prank(platformHotWallet);
        _forwarder.execute(request, domainSeparator, requestType, suffixData, signature);

        assertEq(token.balanceOf(investor), _tokenMintAmount, "Investor received wrong token amount");
<<<<<<< HEAD
        assertEq(token.mintingAllowance(companyAdmin), 0, "Minting allowance is not 0 after mint");
=======
>>>>>>> cd680c7e
        assertEq(
            token.balanceOf(feeCollector),
            feeSettings.tokenFee(_tokenMintAmount),
            "FeeCollector received wrong token amount"
        );

        /*
            try to execute request again (must fail)
        */
        vm.expectRevert("FWD: nonce mismatch");
        _forwarder.execute(request, domainSeparator, requestType, suffixData, signature);
    }

    function testUpdateSettingsWithLocalForwarder(uint256 _newRequirements) public {
        updateSettingsWithERC2771(new Forwarder(), _newRequirements);
    }

    function testUpdateSettingsWithMainnetGSNForwarder(uint256 _newRequirements) public {
        // uses deployed forwarder on mainnet with fork. https://docs-v2.opengsn.org/networks/ethereum/mainnet.html
        updateSettingsWithERC2771(Forwarder(payable(0xAa3E82b4c4093b4bA13Cb5714382C99ADBf750cA)), _newRequirements);
    }

    function updateSettingsWithERC2771(Forwarder _forwarder, uint256 _newRequirements) public {
        setUpTokenWithForwarder(_forwarder);

        /*
         * set new requirements
         */

        // 1. build request
        bytes memory payload = abi.encodeWithSelector(token.setRequirements.selector, _newRequirements);

        IForwarder.ForwardRequest memory request = IForwarder.ForwardRequest({
            from: companyAdmin,
            to: address(token),
            value: 0,
            gas: 1000000,
            nonce: _forwarder.getNonce(companyAdmin),
            data: payload,
            validUntil: 0
        });

        bytes memory suffixData = "0";

        // 2. pack and hash request
        bytes32 digest = keccak256(
            abi.encodePacked(
                "\x19\x01",
                domainSeparator,
                keccak256(_forwarder._getEncoded(request, requestType, suffixData))
            )
        );

        // 3. sign request
        (uint8 v, bytes32 r, bytes32 s) = vm.sign(companyAdminPrivateKey, digest);
        bytes memory signature = abi.encodePacked(r, s, v); // https://docs.openzeppelin.com/contracts/2.x/utilities

        require(digest.recover(signature) == request.from, "FWD: signature mismatch");

        assertEq(token.requirements(), 0, "Requirements allowance are not 0");

        // 4.  execute request
        vm.prank(platformHotWallet);
        _forwarder.execute(request, domainSeparator, requestType, suffixData, signature);

        assertEq(token.requirements(), _newRequirements, "Requirements allowance are not _newRequirements");

        /*
         * pause token
         */

        // 1. build request
        payload = abi.encodeWithSelector(token.pause.selector);

        request = IForwarder.ForwardRequest({
            from: companyAdmin,
            to: address(token),
            value: 0,
            gas: 1000000,
            nonce: _forwarder.getNonce(companyAdmin),
            data: payload,
            validUntil: 0
        });

        // 2. pack and hash request
        digest = keccak256(
            abi.encodePacked(
                "\x19\x01",
                domainSeparator,
                keccak256(_forwarder._getEncoded(request, requestType, suffixData))
            )
        );

        // 3. sign request
        (v, r, s) = vm.sign(companyAdminPrivateKey, digest);
        signature = abi.encodePacked(r, s, v); // https://docs.openzeppelin.com/contracts/2.x/utilities

        require(digest.recover(signature) == request.from, "FWD: signature mismatch");

        // 4.  execute request
        assertEq(token.paused(), false, "Token is already paused");

        // send call through forwarder contract
        vm.prank(platformHotWallet);
        _forwarder.execute(request, domainSeparator, requestType, suffixData, signature);

        assertEq(token.paused(), true, "Token is not paused");

        /*
            try to execute request again (must fail)
        */
        vm.expectRevert("FWD: nonce mismatch");
        _forwarder.execute(request, domainSeparator, requestType, suffixData, signature);
    }
}<|MERGE_RESOLUTION|>--- conflicted
+++ resolved
@@ -184,22 +184,89 @@
         bytes memory signature = abi.encodePacked(r, s, v); // https://docs.openzeppelin.com/contracts/2.x/utilities
 
         require(digest.recover(signature) == request.from, "FWD: signature mismatch");
-<<<<<<< HEAD
-
-        assertEq(token.mintingAllowance(companyAdmin), 0, "Minting allowance is not 0");
+
+        // 4.  execute request
+        assertEq(token.balanceOf(investor), 0, "Investor has tokens before mint");
+        assertEq(token.balanceOf(feeCollector), 0, "FeeCollector has tokens before mint");
+
+        // send call through forwarder contract
+        vm.prank(platformHotWallet);
+        _forwarder.execute(request, domainSeparator, requestType, suffixData, signature);
+
+        assertEq(token.balanceOf(investor), _tokenMintAmount, "Investor received wrong token amount");
+        assertEq(
+            token.balanceOf(feeCollector),
+            feeSettings.tokenFee(_tokenMintAmount),
+            "FeeCollector received wrong token amount"
+        );
+
+        /*
+            try to execute request again (must fail)
+        */
+        vm.expectRevert("FWD: nonce mismatch");
+        _forwarder.execute(request, domainSeparator, requestType, suffixData, signature);
+    }
+
+    function testUpdateSettingsWithLocalForwarder(uint256 _newRequirements) public {
+        updateSettingsWithERC2771(new Forwarder(), _newRequirements);
+    }
+
+    function testUpdateSettingsWithMainnetGSNForwarder(uint256 _newRequirements) public {
+        // uses deployed forwarder on mainnet with fork. https://docs-v2.opengsn.org/networks/ethereum/mainnet.html
+        updateSettingsWithERC2771(Forwarder(payable(0xAa3E82b4c4093b4bA13Cb5714382C99ADBf750cA)), _newRequirements);
+    }
+
+    function updateSettingsWithERC2771(Forwarder _forwarder, uint256 _newRequirements) public {
+        setUpTokenWithForwarder(_forwarder);
+
+        /*
+         * set new requirements
+         */
+
+        // 1. build request
+        bytes memory payload = abi.encodeWithSelector(token.setRequirements.selector, _newRequirements);
+
+        IForwarder.ForwardRequest memory request = IForwarder.ForwardRequest({
+            from: companyAdmin,
+            to: address(token),
+            value: 0,
+            gas: 1000000,
+            nonce: _forwarder.getNonce(companyAdmin),
+            data: payload,
+            validUntil: 0
+        });
+
+        bytes memory suffixData = "0";
+
+        // 2. pack and hash request
+        bytes32 digest = keccak256(
+            abi.encodePacked(
+                "\x19\x01",
+                domainSeparator,
+                keccak256(_forwarder._getEncoded(request, requestType, suffixData))
+            )
+        );
+
+        // 3. sign request
+        (uint8 v, bytes32 r, bytes32 s) = vm.sign(companyAdminPrivateKey, digest);
+        bytes memory signature = abi.encodePacked(r, s, v); // https://docs.openzeppelin.com/contracts/2.x/utilities
+
+        require(digest.recover(signature) == request.from, "FWD: signature mismatch");
+
+        assertEq(token.requirements(), 0, "Requirements allowance are not 0");
 
         // 4.  execute request
         vm.prank(platformHotWallet);
         _forwarder.execute(request, domainSeparator, requestType, suffixData, signature);
 
-        assertEq(token.mintingAllowance(companyAdmin), _tokenMintAmount, "Minting allowance is not tokenMintAmount");
-
-        /*
-         * mint tokens
+        assertEq(token.requirements(), _newRequirements, "Requirements allowance are not _newRequirements");
+
+        /*
+         * pause token
          */
 
         // 1. build request
-        payload = abi.encodeWithSelector(token.mint.selector, investor, _tokenMintAmount);
+        payload = abi.encodeWithSelector(token.pause.selector);
 
         request = IForwarder.ForwardRequest({
             from: companyAdmin,
@@ -227,28 +294,13 @@
         require(digest.recover(signature) == request.from, "FWD: signature mismatch");
 
         // 4.  execute request
-        assertEq(token.mintingAllowance(companyAdmin), _tokenMintAmount, "Minting allowance is wrong");
-=======
-
-        // 4.  execute request
->>>>>>> cd680c7e
-        assertEq(token.balanceOf(investor), 0, "Investor has tokens before mint");
-        assertEq(token.balanceOf(feeCollector), 0, "FeeCollector has tokens before mint");
+        assertEq(token.paused(), false, "Token is already paused");
 
         // send call through forwarder contract
         vm.prank(platformHotWallet);
         _forwarder.execute(request, domainSeparator, requestType, suffixData, signature);
 
-        assertEq(token.balanceOf(investor), _tokenMintAmount, "Investor received wrong token amount");
-<<<<<<< HEAD
-        assertEq(token.mintingAllowance(companyAdmin), 0, "Minting allowance is not 0 after mint");
-=======
->>>>>>> cd680c7e
-        assertEq(
-            token.balanceOf(feeCollector),
-            feeSettings.tokenFee(_tokenMintAmount),
-            "FeeCollector received wrong token amount"
-        );
+        assertEq(token.paused(), true, "Token is not paused");
 
         /*
             try to execute request again (must fail)
@@ -256,106 +308,4 @@
         vm.expectRevert("FWD: nonce mismatch");
         _forwarder.execute(request, domainSeparator, requestType, suffixData, signature);
     }
-
-    function testUpdateSettingsWithLocalForwarder(uint256 _newRequirements) public {
-        updateSettingsWithERC2771(new Forwarder(), _newRequirements);
-    }
-
-    function testUpdateSettingsWithMainnetGSNForwarder(uint256 _newRequirements) public {
-        // uses deployed forwarder on mainnet with fork. https://docs-v2.opengsn.org/networks/ethereum/mainnet.html
-        updateSettingsWithERC2771(Forwarder(payable(0xAa3E82b4c4093b4bA13Cb5714382C99ADBf750cA)), _newRequirements);
-    }
-
-    function updateSettingsWithERC2771(Forwarder _forwarder, uint256 _newRequirements) public {
-        setUpTokenWithForwarder(_forwarder);
-
-        /*
-         * set new requirements
-         */
-
-        // 1. build request
-        bytes memory payload = abi.encodeWithSelector(token.setRequirements.selector, _newRequirements);
-
-        IForwarder.ForwardRequest memory request = IForwarder.ForwardRequest({
-            from: companyAdmin,
-            to: address(token),
-            value: 0,
-            gas: 1000000,
-            nonce: _forwarder.getNonce(companyAdmin),
-            data: payload,
-            validUntil: 0
-        });
-
-        bytes memory suffixData = "0";
-
-        // 2. pack and hash request
-        bytes32 digest = keccak256(
-            abi.encodePacked(
-                "\x19\x01",
-                domainSeparator,
-                keccak256(_forwarder._getEncoded(request, requestType, suffixData))
-            )
-        );
-
-        // 3. sign request
-        (uint8 v, bytes32 r, bytes32 s) = vm.sign(companyAdminPrivateKey, digest);
-        bytes memory signature = abi.encodePacked(r, s, v); // https://docs.openzeppelin.com/contracts/2.x/utilities
-
-        require(digest.recover(signature) == request.from, "FWD: signature mismatch");
-
-        assertEq(token.requirements(), 0, "Requirements allowance are not 0");
-
-        // 4.  execute request
-        vm.prank(platformHotWallet);
-        _forwarder.execute(request, domainSeparator, requestType, suffixData, signature);
-
-        assertEq(token.requirements(), _newRequirements, "Requirements allowance are not _newRequirements");
-
-        /*
-         * pause token
-         */
-
-        // 1. build request
-        payload = abi.encodeWithSelector(token.pause.selector);
-
-        request = IForwarder.ForwardRequest({
-            from: companyAdmin,
-            to: address(token),
-            value: 0,
-            gas: 1000000,
-            nonce: _forwarder.getNonce(companyAdmin),
-            data: payload,
-            validUntil: 0
-        });
-
-        // 2. pack and hash request
-        digest = keccak256(
-            abi.encodePacked(
-                "\x19\x01",
-                domainSeparator,
-                keccak256(_forwarder._getEncoded(request, requestType, suffixData))
-            )
-        );
-
-        // 3. sign request
-        (v, r, s) = vm.sign(companyAdminPrivateKey, digest);
-        signature = abi.encodePacked(r, s, v); // https://docs.openzeppelin.com/contracts/2.x/utilities
-
-        require(digest.recover(signature) == request.from, "FWD: signature mismatch");
-
-        // 4.  execute request
-        assertEq(token.paused(), false, "Token is already paused");
-
-        // send call through forwarder contract
-        vm.prank(platformHotWallet);
-        _forwarder.execute(request, domainSeparator, requestType, suffixData, signature);
-
-        assertEq(token.paused(), true, "Token is not paused");
-
-        /*
-            try to execute request again (must fail)
-        */
-        vm.expectRevert("FWD: nonce mismatch");
-        _forwarder.execute(request, domainSeparator, requestType, suffixData, signature);
-    }
 }