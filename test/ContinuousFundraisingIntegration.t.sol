--- conflicted
+++ resolved
@@ -221,15 +221,10 @@
             "fee collector has wrong amount of currency"
         );
         assertEq(
-<<<<<<< HEAD
             tokenFeeDenominator != UINT256_MAX
-                ? tokenAmount / token.feeSettings().tokenFeeDenominator()
-=======
-            tokenFeeDenominator != 0
                 ? tokenAmount /
                     FeeSettings(address(token.feeSettings()))
                         .tokenFeeDenominator()
->>>>>>> 6841a535
                 : 0,
             _token.balanceOf(feeSettings.feeCollector()),
             "fee collector has wrong amount of token"
