// SPDX-License-Identifier: GPL-3.0
pragma solidity ^0.8.13;

import "../lib/forge-std/src/Test.sol";
//import "../lib/forge-std/stdlib.sol";
import "@openzeppelin/contracts/token/ERC20/utils/SafeERC20.sol";
import "../contracts/Token.sol";
import "../contracts/ContinuousFundraising.sol";
import "../contracts/PersonalInvite.sol";
import "../contracts/PersonalInviteFactory.sol";
import "../contracts/FeeSettings.sol";

/**
 * @dev These tests need a mainnet fork of the blockchain, as they access contracts deployed on mainnet. Take a look at docs/testing.md for more information.
 */

contract MainnetCurrencies is Test {
    using SafeERC20 for IERC20;
    using stdStorage for StdStorage; // for stdStorage.set()

    AllowList list;
    FeeSettings feeSettings;

    Token token;
    PersonalInviteFactory factory;

    address public constant admin = 0x0109709eCFa91a80626FF3989D68f67f5b1dD120;
    address public constant buyer = 0x1109709ecFA91a80626ff3989D68f67F5B1Dd121;
    address public constant mintAllower =
        0x2109709EcFa91a80626Ff3989d68F67F5B1Dd122;
    address public constant minter = 0x3109709ECfA91A80626fF3989D68f67F5B1Dd123;
    address public constant owner = 0x6109709EcFA91A80626FF3989d68f67F5b1dd126;
    address public constant receiver =
        0x7109709eCfa91A80626Ff3989D68f67f5b1dD127;
    address public constant paymentTokenProvider =
        0x8109709ecfa91a80626fF3989d68f67F5B1dD128;

    // use opengsn forwarder https://etherscan.io/address/0xAa3E82b4c4093b4bA13Cb5714382C99ADBf750cA
    address public constant trustedForwarder =
        0xAa3E82b4c4093b4bA13Cb5714382C99ADBf750cA;

    uint256 public constant maxAmountOfTokenToBeSold = 20 * 10 ** 18; // 20 token
    uint256 public constant maxAmountPerBuyer = maxAmountOfTokenToBeSold / 2; // 10 token
    uint256 public constant minAmountPerBuyer = maxAmountOfTokenToBeSold / 200; // 0.1 token
    uint256 public constant amountOfTokenToBuy = maxAmountPerBuyer;

    // some math
    uint256 public constant price = 7 * 10 ** 18;
    uint256 public currencyCost;
    uint256 public currencyAmount;

    // generate address of invite
    bytes32 salt = bytes32(0);

    // test currencies
    IERC20 USDC = IERC20(0xA0b86991c6218b36c1d19D4a2e9Eb0cE3606eB48);
    IERC20 WETH = IERC20(0xC02aaA39b223FE8D0A0e5C4F27eAD9083C756Cc2);
    IERC20 WBTC = IERC20(0x2260FAC5E5542a773Aa44fBCfeDf7C193bc2C599);
    IERC20 EUROC = IERC20(0x1aBaEA1f7C830bD89Acc67eC4af516284b1bC33c);

    function setUp() public {
        list = new AllowList();
        Fees memory fees = Fees(100, 100, 100, 0);
        feeSettings = new FeeSettings(fees, admin);

        token = new Token(
            trustedForwarder,
            feeSettings,
            admin,
            list,
            0x0,
            "TESTTOKEN",
            "TEST"
        );
        factory = new PersonalInviteFactory();
        currencyCost = (amountOfTokenToBuy * price) / 10 ** token.decimals();
        currencyAmount = currencyCost * 2;
    }

    // function testUSDCBalance() public {
    //     uint balance1 = usdc.balanceOf(buyer);
    //     console.log("buyer's balance: ", balance1);
    //     uint balance2 = usdc.balanceOf(address(0x55FE002aefF02F77364de339a1292923A15844B8));
    //     console.log("circle's balance: ", balance2);
    // }

    /** 
        @notice sets the balance of who to amount
        taken from here: https://mirror.xyz/brocke.eth/PnX7oAcU4LJCxcoICiaDhq_MUUu9euaM8Y5r465Rd2U
    */
    function writeERC20Balance(
        address who,
        address _token,
        uint256 amount
    ) internal {
        stdstore
            .target(_token)
            .sig(IERC20(_token).balanceOf.selector)
            .with_key(who)
            .checked_write(amount);
    }

    function continuousFundraisingWithIERC20Currency(IERC20 _currency) public {
        // some math
        //uint _decimals = _currency.decimals(); // can't get decimals from IERC20
        //uint _price = 7 * 10**_decimals; // 7 payment tokens per token
        uint256 _price = 7 * 10 ** 18;
        uint256 _currencyCost = (amountOfTokenToBuy * _price) /
            10 ** token.decimals();
        uint256 _currencyAmount = _currencyCost * 2;

        // set up fundraise with _currency
        vm.prank(owner);
        ContinuousFundraising _raise = new ContinuousFundraising(
            trustedForwarder,
            payable(receiver),
            minAmountPerBuyer,
            maxAmountPerBuyer,
            _price,
            maxAmountOfTokenToBeSold,
            _currency,
            token
        );

        // allow raise contract to mint
        bytes32 roleMintAllower = token.MINTALLOWER_ROLE();
        vm.prank(admin);
        token.grantRole(roleMintAllower, mintAllower);
        vm.prank(mintAllower);
        token.increaseMintingAllowance(
            address(_raise),
            maxAmountOfTokenToBeSold
        );

        // give the buyer funds
        //console.log("buyer's balance: ", _currency.balanceOf(buyer));
        writeERC20Balance(buyer, address(_currency), _currencyAmount);
        //console.log("buyer's balance: ", _currency.balanceOf(buyer));

        // give raise contract a currency allowance
        vm.prank(buyer);
        _currency.approve(address(_raise), _currencyCost);

        // make sure buyer has no tokens before and receiver has no _currency before
        assertEq(token.balanceOf(buyer), 0);
        assertEq(token.balanceOf(receiver), 0);
        assertEq(_currency.balanceOf(receiver), 0);
        assertEq(_currency.balanceOf(buyer), _currencyAmount);

        // buy tokens
        vm.prank(buyer);
        _raise.buy(maxAmountPerBuyer, buyer);

        // check buyer has tokens and receiver has _currency afterwards
        assertEq(
            token.balanceOf(buyer),
            amountOfTokenToBuy,
            "buyer has tokens"
        );
        assertEq(token.balanceOf(receiver), 0, "receiver has no tokens");
        assertEq(
            _currency.balanceOf(receiver),
            _currencyCost -
                _currencyCost /
                FeeSettings(address(token.feeSettings()))
                    .continuousFundraisingFeeDenominator(),
            "receiver should have received currency"
        );
        assertEq(
            _currency.balanceOf(
                FeeSettings(address(token.feeSettings())).feeCollector()
            ),
            _currencyCost /
                FeeSettings(address(token.feeSettings()))
                    .continuousFundraisingFeeDenominator(),
            "fee receiver should have received currency"
        );
        assertEq(
            token.balanceOf(
                FeeSettings(address(token.feeSettings())).feeCollector()
            ),
            amountOfTokenToBuy /
                FeeSettings(address(token.feeSettings()))
                    .continuousFundraisingFeeDenominator(),
            "fee receiver should have received tokens"
        );
        assertEq(
            _currency.balanceOf(buyer),
            _currencyAmount - _currencyCost,
            "buyer should have paid currency"
        );
    }

    function testContinuousFundraisingWithMainnetUSDC() public {
        continuousFundraisingWithIERC20Currency(USDC);
    }

    function testContinuousFundraisingWithMainnetWETH() public {
        continuousFundraisingWithIERC20Currency(WETH);
    }

    function testContinuousFundraisingWithMainnetWBTC() public {
        continuousFundraisingWithIERC20Currency(WBTC);
    }

    function testContinuousFundraisingWithMainnetEUROC() public {
        continuousFundraisingWithIERC20Currency(EUROC);
    }

    function personalInviteWithIERC20Currency(IERC20 _currency) public {
        //bytes memory creationCode = type(PersonalInvite).creationCode;
        uint256 expiration = block.timestamp + 1000;

        address expectedAddress = factory.getAddress(
            salt,
            buyer,
            buyer,
            receiver,
            amountOfTokenToBuy,
            price,
            expiration,
            _currency,
            token
        );

        // grant mint allowance to invite
        vm.prank(admin);
        token.increaseMintingAllowance(expectedAddress, amountOfTokenToBuy);

        // give the buyer funds and approve invite
        writeERC20Balance(buyer, address(_currency), currencyAmount);
        vm.prank(buyer);
        _currency.approve(address(expectedAddress), currencyCost);

        // make sure balances are as expected before deployment
        assertEq(_currency.balanceOf(buyer), currencyAmount);
        assertEq(_currency.balanceOf(receiver), 0);
        assertEq(token.balanceOf(buyer), 0);
        assertEq(token.balanceOf(receiver), 0);

        // deploy invite
        address inviteAddress = factory.deploy(
            salt,
            buyer,
            buyer,
            receiver,
            amountOfTokenToBuy,
            price,
            expiration,
            _currency,
            token
        );

        // check situation after deployment
        assertEq(
            inviteAddress,
            expectedAddress,
            "deployed contract address is not correct"
        );
        // check buyer has tokens and receiver has _currency afterwards
        assertEq(
            token.balanceOf(buyer),
            amountOfTokenToBuy,
            "buyer has tokens"
        );
        assertEq(token.balanceOf(receiver), 0, "receiver has no tokens");
        assertEq(
            _currency.balanceOf(receiver),
<<<<<<< HEAD
            currencyCost -
                currencyCost /
                token.feeSettings().continuousFundraisingFeeDenominator(),
            "receiver should have received currency"
        );
        assertEq(
            _currency.balanceOf(token.feeSettings().feeCollector()),
            currencyCost /
                token.feeSettings().continuousFundraisingFeeDenominator(),
=======
            _currencyCost -
                _currencyCost /
                FeeSettings(address(token.feeSettings()))
                    .continuousFundraisingFeeDenominator(),
            "receiver should have received currency"
        );
        assertEq(
            _currency.balanceOf(
                FeeSettings(address(token.feeSettings())).feeCollector()
            ),
            _currencyCost /
                FeeSettings(address(token.feeSettings()))
                    .continuousFundraisingFeeDenominator(),
>>>>>>> 37812a82
            "fee receiver should have received currency"
        );
        assertEq(
            token.balanceOf(
                FeeSettings(address(token.feeSettings())).feeCollector()
            ),
            amountOfTokenToBuy /
                FeeSettings(address(token.feeSettings()))
                    .continuousFundraisingFeeDenominator(),
            "fee receiver should have received tokens"
        );
        assertEq(
            _currency.balanceOf(buyer),
            currencyAmount - currencyCost,
            "buyer should have paid currency"
        );

        // log buyers token balance
        console.log("buyer's token balance: ", token.balanceOf(buyer));
    }

    function testPersonalInviteWithMainnetUSDC() public {
        personalInviteWithIERC20Currency(USDC);
    }

    function testPersonalInviteWithMainnetWETH() public {
        personalInviteWithIERC20Currency(WETH);
    }

    function testPersonalInviteWithMainnetWBTC() public {
        personalInviteWithIERC20Currency(WBTC);
    }

    function testPersonalInviteWithMainnetEUROC() public {
        personalInviteWithIERC20Currency(EUROC);
    }
}<|MERGE_RESOLUTION|>--- conflicted
+++ resolved
@@ -266,7 +266,6 @@
         assertEq(token.balanceOf(receiver), 0, "receiver has no tokens");
         assertEq(
             _currency.balanceOf(receiver),
-<<<<<<< HEAD
             currencyCost -
                 currencyCost /
                 token.feeSettings().continuousFundraisingFeeDenominator(),
@@ -276,21 +275,6 @@
             _currency.balanceOf(token.feeSettings().feeCollector()),
             currencyCost /
                 token.feeSettings().continuousFundraisingFeeDenominator(),
-=======
-            _currencyCost -
-                _currencyCost /
-                FeeSettings(address(token.feeSettings()))
-                    .continuousFundraisingFeeDenominator(),
-            "receiver should have received currency"
-        );
-        assertEq(
-            _currency.balanceOf(
-                FeeSettings(address(token.feeSettings())).feeCollector()
-            ),
-            _currencyCost /
-                FeeSettings(address(token.feeSettings()))
-                    .continuousFundraisingFeeDenominator(),
->>>>>>> 37812a82
             "fee receiver should have received currency"
         );
         assertEq(
