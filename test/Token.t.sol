--- conflicted
+++ resolved
@@ -900,11 +900,7 @@
         assertFalse(localToken.hasRole(localToken.PAUSER_ROLE(), deployer));
     }
 
-<<<<<<< HEAD
-    function testSetFeeSettingsWrongCaller(address wrongUpdater) public {
-=======
     function testSuggestNewFeeSettingsWrongCaller(address wrongUpdater) public {
->>>>>>> f02fc48a
         vm.assume(wrongUpdater != feeSettings.owner());
         FeeSettings newFeeSettings = new FeeSettings(0, 0, pauser);
         vm.prank(wrongUpdater);
