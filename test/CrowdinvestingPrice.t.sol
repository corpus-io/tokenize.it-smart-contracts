--- conflicted
+++ resolved
@@ -103,8 +103,6 @@
         // give crowdinvesting contract allowance
         vm.prank(buyer);
         paymentToken.approve(address(crowdinvesting), paymentTokenAmount);
-<<<<<<< HEAD
-=======
     }
 
     function testActivateDynamicPricingAndEnforceMaxPrice(
@@ -333,25 +331,5 @@
 
         vm.warp(type(uint64).max);
         assertEq(crowdinvesting.getPrice(), priceMax, "Price should be priceMax now");
-
-        // if (block.timestamp < startDate) {
-        //     // price can not change before start date
-        //     console.log("Start date not reached yet: ", startDate);
-        //     console.log("Current price: ", crowdinvesting.getPrice());
-        //     assertEq(crowdinvesting.getPrice(), price, "Price should not have changed yet");
-        // } else {
-        //     // price can never exceed bounds
-        //     console.log("Current price: ", crowdinvesting.getPrice());
-        //     console.log("Min price: ", priceMin);
-        //     console.log("price plus increase: ", price + priceChangePerDuration);
-        //     assertTrue(crowdinvesting.getPrice() >= priceMin, "Price too low!");
-        //     assertTrue(crowdinvesting.getPrice() <= priceMax, "Price too high!");
-        // }
-
-        // // check if the price actually changed
-        // vm.warp(uint256(startDate) + duration);
-        // console.log("Current price: ", crowdinvesting.getPrice());
-        // assertTrue(crowdinvesting.getPrice() < price, "Price should have changed!");
->>>>>>> 4b872eb6
     }
 }