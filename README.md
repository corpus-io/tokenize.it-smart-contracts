# tokenize.it

These smart contracts implement [tokenize.it](https://tokenize.it/)'s tokenized cap table management.

# Getting Started

1. clone repository: `git clone --recurse-submodules git@github.com:corpus-ventures/tokenize.it-smart-contracts.git`
2. enter project root folder: `cd tokenize.it-smart-contracts`
3. if repository was cloned without submodules, init submodules now (not necessary if cloning command above was used): `git submodule update --init --recursive`
4. init project: `yarn install`
5. run tests: `forge test --no-match-test Mainnet`

For information regarding testing, please go to [testing](docs/testing.md). There is no deploy script yet.

# Main Concept

1. All shares of a company are tokenized using the [Token.sol](contracts/Token.sol) contract
2. Funds are raised through selling of these tokens:
   - a customized deal to a specific investor can be realized through the [PersonalInvite.sol](contracts/archive/PersonalInvite.sol) contract
   - continuous fundraising, which is open to everyone meeting the requirements, is done through the [ContinuousFundraising.sol](contracts/ContinuousFundraising.sol) contract
3. Employee participation is easy:
   - direct distribution of tokens (does not need another smart contract)
   - vesting can be realized using the [DssVest.sol](https://github.com/makerdao/dss-vest/blob/master/src/DssVest.sol) contract by MakerDao

The requirements for participation in fundraising are checked against the [AllowList.sol](contracts/AllowList.sol) contract. Fees are collected according to the settings in [FeeSettings.sol](./contracts/FeeSettings.sol). Tokenize.it will deploy and manage at least one AllowList and one FeeSettings contract.

# Contracts

The smart contracts can be found in the contracts/ folder.

All contracts are based on the well documented and tested [OpenZeppelin smart contract suite](https://docs.openzeppelin.com/contracts/4.x/).

# Resources

The following resources are available regarding the contracts:

- [Basic high level overview](docs/user_overview.md)
- [Basic dev overview](docs/dev_overview.md)
- [More detailed walkthrough](docs/using_the_contracts.md)
- In-depth explanation: please read the [contracts](contracts/)
- [Specification](docs/specification.md)
- [Price format explainer](docs/price.md)
- [Fee Collection](./docs/fees.md)
<<<<<<< HEAD
- Remaining questions: please get in touch at [hi@tokenize.it](mailto:hi@tokenize.it)

## Token.sol

The [token contract](./contracts/Token.sol) is based on the OpenZeppelin ERC20 contract using the AccessControl extension. Also implements meta transactions following [EIP-2771](https://eips.ethereum.org/EIPS/eip-2771) and [EIP-2612](https://eips.ethereum.org/EIPS/eip-2612).
Beyond being an ERC20 token, it has fine grained access control to:

- define minting rights
- setting requirements which a user has to meet in order to transact
- define burning rights (only company admin)
- define who is allowed to transfer the token
- define who is allowed to pause the contract

### Minting

According to the AccessControl module, there is an admin for each role, which controls who holds this role. Minting is very central to the usage of this contract. The Minteradmin can give an address minter rights. For example the admin (or CEO) of the company, to create new shares.
Each investment or vesting contract also needs minting rights in order to function.
In addition to the right to mint, there is also a minting allowance, which needs to be issued by the Minteradmin. This is stored in the map `mintingAllowance`

### Requirements

We expect that the companies issuing a token through tokenize.it need control about who can transact with the token for compliance reasons.
There are two ways to control who can transact with the token:

1. The `TransfererRoleAdmin` can give the `Transferer`-role to individual addresses
2. We as tokenize.it will maintain a list of addresses with fine-grained properties. The `Requirement`-role can then choose which requirements are necessary to transfer the tokens. In case they set requirements to 0, everyone can freely use the token.

## Investments

Currently, WETH, WBTC, USDC, EUROC are supported as investment currencies.

There are 2 types of investments:

### 1. Personal invite (PersonalInvite.sol)

This is a personal investment invite allowing a particular investor (represented by his/her ethereum address) to buy newly issued tokens at a fixed price. The contract is deployed using CREATE2, and the investment is executed during deployment. [Read this](./docs/using_the_contracts.md#personal-invites) for more information.

### 2. ContinuousFundraising (ContinuousFundraising.sol)

This contract allows everyone who has the `Transferer`-role on the `token` contract or who is certified by the allow-list to meet the requirements set in the `token` contract to buy newly issued tokens at a fixed price. Until a certain threshold of maximal tokens to be issued is met.
The arguments in the constructor are similar to PersonalInvite.sol, with the addition of `maxAmountOfTokenToBeSold` , which is the maximal amount of token to be sold in this fundraising round.

Furthermore, this contract can be paused by the owner to change the parameters. The pause is always at least 1 day.

## Employee participation

In case there is no vesting, shares can directly be issued through minting as described when setting up a new company.

For vesting the contract [DssVestMintable by makerdao](https://github.com/makerdao/dss-vest/blob/master/src/DssVest.sol) is used. See [documentation](https://github.com/makerdao/dss-vest) for general usage information.

The contract needs to be given minting right in the company token contract by calling `setMintingAllowance` from an address which has the role of the Minter Admin. In that call, an allowance needs to be given which matches the maximal amount of tokens to be vested.
=======
- Remaining questions: please get in touch at [hi@tokenize.it](mailto:hi@tokenize.it)
>>>>>>> 268b703f
<|MERGE_RESOLUTION|>--- conflicted
+++ resolved
@@ -41,58 +41,4 @@
 - [Specification](docs/specification.md)
 - [Price format explainer](docs/price.md)
 - [Fee Collection](./docs/fees.md)
-<<<<<<< HEAD
-- Remaining questions: please get in touch at [hi@tokenize.it](mailto:hi@tokenize.it)
-
-## Token.sol
-
-The [token contract](./contracts/Token.sol) is based on the OpenZeppelin ERC20 contract using the AccessControl extension. Also implements meta transactions following [EIP-2771](https://eips.ethereum.org/EIPS/eip-2771) and [EIP-2612](https://eips.ethereum.org/EIPS/eip-2612).
-Beyond being an ERC20 token, it has fine grained access control to:
-
-- define minting rights
-- setting requirements which a user has to meet in order to transact
-- define burning rights (only company admin)
-- define who is allowed to transfer the token
-- define who is allowed to pause the contract
-
-### Minting
-
-According to the AccessControl module, there is an admin for each role, which controls who holds this role. Minting is very central to the usage of this contract. The Minteradmin can give an address minter rights. For example the admin (or CEO) of the company, to create new shares.
-Each investment or vesting contract also needs minting rights in order to function.
-In addition to the right to mint, there is also a minting allowance, which needs to be issued by the Minteradmin. This is stored in the map `mintingAllowance`
-
-### Requirements
-
-We expect that the companies issuing a token through tokenize.it need control about who can transact with the token for compliance reasons.
-There are two ways to control who can transact with the token:
-
-1. The `TransfererRoleAdmin` can give the `Transferer`-role to individual addresses
-2. We as tokenize.it will maintain a list of addresses with fine-grained properties. The `Requirement`-role can then choose which requirements are necessary to transfer the tokens. In case they set requirements to 0, everyone can freely use the token.
-
-## Investments
-
-Currently, WETH, WBTC, USDC, EUROC are supported as investment currencies.
-
-There are 2 types of investments:
-
-### 1. Personal invite (PersonalInvite.sol)
-
-This is a personal investment invite allowing a particular investor (represented by his/her ethereum address) to buy newly issued tokens at a fixed price. The contract is deployed using CREATE2, and the investment is executed during deployment. [Read this](./docs/using_the_contracts.md#personal-invites) for more information.
-
-### 2. ContinuousFundraising (ContinuousFundraising.sol)
-
-This contract allows everyone who has the `Transferer`-role on the `token` contract or who is certified by the allow-list to meet the requirements set in the `token` contract to buy newly issued tokens at a fixed price. Until a certain threshold of maximal tokens to be issued is met.
-The arguments in the constructor are similar to PersonalInvite.sol, with the addition of `maxAmountOfTokenToBeSold` , which is the maximal amount of token to be sold in this fundraising round.
-
-Furthermore, this contract can be paused by the owner to change the parameters. The pause is always at least 1 day.
-
-## Employee participation
-
-In case there is no vesting, shares can directly be issued through minting as described when setting up a new company.
-
-For vesting the contract [DssVestMintable by makerdao](https://github.com/makerdao/dss-vest/blob/master/src/DssVest.sol) is used. See [documentation](https://github.com/makerdao/dss-vest) for general usage information.
-
-The contract needs to be given minting right in the company token contract by calling `setMintingAllowance` from an address which has the role of the Minter Admin. In that call, an allowance needs to be given which matches the maximal amount of tokens to be vested.
-=======
-- Remaining questions: please get in touch at [hi@tokenize.it](mailto:hi@tokenize.it)
->>>>>>> 268b703f
+- Remaining questions: please get in touch at [hi@tokenize.it](mailto:hi@tokenize.it)