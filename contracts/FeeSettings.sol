--- conflicted
+++ resolved
@@ -74,25 +74,4 @@
         feeCollector = _feeCollector;
         emit FeeCollectorChanged(_feeCollector);
     }
-<<<<<<< HEAD
-=======
-
-    /**
-    @notice sets (or updates) the tokenFeeDenominator
-    */
-    function setTokenFeeDenominator(uint256 _tokenFeeDenominator) internal {
-        tokenFeeDenominator = _tokenFeeDenominator;
-        emit SetTokenFeeDenominator(tokenFeeDenominator);
-    }
-
-    /**
-    @notice sets (or updates) the tokenFeeDenominator
-    */
-    function setInvestmentFeeDenominator(
-        uint256 _investmentFeeDenominator
-    ) internal {
-        investmentFeeDenominator = _investmentFeeDenominator;
-        emit SetInvestmentFeeDenominator(_investmentFeeDenominator);
-    }
->>>>>>> 4718965d
 }