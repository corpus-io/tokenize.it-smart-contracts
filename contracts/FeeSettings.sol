--- conflicted
+++ resolved
@@ -8,12 +8,14 @@
 /*
     This FeeSettings contract is used to manage fees paid to the tokenize.it platfom
 */
-contract FeeSettings is Ownable2Step, ERC165, IFeeSettingsV1 {
-<<<<<<< HEAD
+contract FeeSettings is
+    Ownable2Step,
+    ERC165,
+    IFeeSettingsV1,
+    ERC165,
+    IFeeSettingsV1
+{
     /// @notice Denominator to calculate fees paid in Token.sol. UINT256_MAX means no fees.
-=======
-    /// @notice Denominator to calculate fees paid Token.sol
->>>>>>> 6841a535
     uint256 public tokenFeeDenominator;
     /// @notice Denominator to calculate fees paid in ContinuousFundraising.sol. UINT256_MAX means no fees.
     uint256 public continuousFundraisingFeeDenominator;
