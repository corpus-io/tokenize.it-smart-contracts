// SPDX-License-Identifier: AGPL-3.0-only
pragma solidity 0.8.21;

import "@openzeppelin/contracts/access/Ownable2Step.sol";
import "@openzeppelin/contracts/utils/introspection/ERC165.sol";
import "./interfaces/IFeeSettings.sol";

/**
 * @title FeeSettings
 * @author malteish, cjentzsch
 * @notice The FeeSettings contract is used to manage fees paid to the tokenize.it platfom
 */
contract FeeSettings is Ownable2Step, ERC165, IFeeSettingsV2, IFeeSettingsV1 {
    uint128 public constant MIN_TOKEN_FEE_DENOMINATOR = 20;
    uint128 public constant MIN_CONTINUOUS_FUNDRAISING_FEE_DENOMINATOR = 10;
    uint128 public constant MIN_PERSONAL_INVITE_FEE_DENOMINATOR = 20;

    /// Denominator to calculate fees paid in Token.sol. UINT256_MAX means no fees.
    uint256 public tokenFeeDenominator;
    /// address the token fees have to be paid to
    address public tokenFeeCollector;

    /// Denominator to calculate fees paid in PublicFundraising.sol. UINT256_MAX means no fees.
    uint256 public publicFundraisingFeeDenominator;
    /// address the public fundraising fees have to be paid to
    address public publicFundraisingFeeCollector;

    /// Denominator to calculate fees paid in PrivateOffer.sol. UINT256_MAX means no fees.
    uint256 public privateOfferFeeDenominator;
    /// address the private offer fees have to be paid to
    address public privateOfferFeeCollector;

    /// new fee settings that can be activated (after a delay in case of fee increase)
    Fees public proposedFees;

    /**
     * @notice Fee denominators have been set to the following values: `tokenFeeDenominator`, `publicFundraisingFeeDenominator`, `privateOfferFeeDenominator`
     * @param tokenFeeDenominator Defines the fee paid in Token.sol. UINT256_MAX means no fees.
     * @param publicFundraisingFeeDenominator Defines the fee paid in PublicFundraising.sol. UINT256_MAX means no fees.
     * @param privateOfferFeeDenominator Defines the fee paid in PrivateOffer.sol. UINT256_MAX means no fees.
     */
    event SetFeeDenominators(
        uint256 tokenFeeDenominator,
        uint256 publicFundraisingFeeDenominator,
        uint256 privateOfferFeeDenominator
    );

    /**
     * @notice The fee collector has been changed to `newFeeCollector`
     * @param newFeeCollector The new fee collector
     */
    event FeeCollectorsChanged(
        address indexed newFeeCollector,
        address indexed newPublicFundraisingFeeCollector,
        address indexed newPrivateOfferFeeCollector
    );

    /**
     * @notice A fee change has been proposed
     * @param proposal The new fee settings that have been proposed
     */
    event ChangeProposed(Fees proposal);

    /**
     * @notice Initializes the contract with the given fee denominators and fee collector
     * @param _fees The initial fee denominators
     * @param _tokenFeeCollector The initial fee collector
     * @param _publicFundraisingFeeCollector The initial public fundraising fee collector
     * @param _privateOfferFeeCollector The initial private offer fee collector
     */
    constructor(
        Fees memory _fees,
        address _tokenFeeCollector,
<<<<<<< HEAD
        address _continuousFundraisingFeeCollector,
        address _personalInviteFeeCollector
    ) Ownable(msg.sender) {
=======
        address _publicFundraisingFeeCollector,
        address _privateOfferFeeCollector
    ) {
>>>>>>> fa790b18
        checkFeeLimits(_fees);
        tokenFeeDenominator = _fees.tokenFeeDenominator;
        publicFundraisingFeeDenominator = _fees.publicFundraisingFeeDenominator;
        privateOfferFeeDenominator = _fees.privateOfferFeeDenominator;
        require(_tokenFeeCollector != address(0), "Fee collector cannot be 0x0");
        tokenFeeCollector = _tokenFeeCollector;
        require(_publicFundraisingFeeCollector != address(0), "Fee collector cannot be 0x0");
        publicFundraisingFeeCollector = _publicFundraisingFeeCollector;
        require(_privateOfferFeeCollector != address(0), "Fee collector cannot be 0x0");
        privateOfferFeeCollector = _privateOfferFeeCollector;
    }

    /**
     * @notice Prepares a fee change. Fee increases are subject to a minimum delay of 12 weeks, while fee reductions can be executed immediately.
     * @dev reducing fees = increasing the denominator
     * @param _fees The new fee denominators
     */
    function planFeeChange(Fees memory _fees) external onlyOwner {
        checkFeeLimits(_fees);

        // if at least one fee increases, enforce minimum delay
        if (
            _fees.tokenFeeDenominator < tokenFeeDenominator ||
            _fees.publicFundraisingFeeDenominator < publicFundraisingFeeDenominator ||
            _fees.privateOfferFeeDenominator < privateOfferFeeDenominator
        ) {
            require(_fees.time > block.timestamp + 12 weeks, "Fee change must be at least 12 weeks in the future");
        }
        proposedFees = _fees;
        emit ChangeProposed(_fees);
    }

    /**
     * @notice Executes a fee change that has been planned before
     */
    function executeFeeChange() external onlyOwner {
        require(block.timestamp >= proposedFees.time, "Fee change must be executed after the change time");
        tokenFeeDenominator = proposedFees.tokenFeeDenominator;
        publicFundraisingFeeDenominator = proposedFees.publicFundraisingFeeDenominator;
        privateOfferFeeDenominator = proposedFees.privateOfferFeeDenominator;
        emit SetFeeDenominators(tokenFeeDenominator, publicFundraisingFeeDenominator, privateOfferFeeDenominator);
        delete proposedFees;
    }

    /**
     * @notice Sets a new fee collector
     * @param _tokenFeeCollector The new fee collector
     */
    function setFeeCollectors(
        address _tokenFeeCollector,
        address _publicFundraisingFeeCollector,
        address _personalOfferFeeCollector
    ) external onlyOwner {
        require(_tokenFeeCollector != address(0), "Fee collector cannot be 0x0");
        tokenFeeCollector = _tokenFeeCollector;
        require(_publicFundraisingFeeCollector != address(0), "Fee collector cannot be 0x0");
        publicFundraisingFeeCollector = _publicFundraisingFeeCollector;
        require(_personalOfferFeeCollector != address(0), "Fee collector cannot be 0x0");
        privateOfferFeeCollector = _personalOfferFeeCollector;
        emit FeeCollectorsChanged(_tokenFeeCollector, _publicFundraisingFeeCollector, _personalOfferFeeCollector);
    }

    /**
     * @notice Checks if the given fee settings are valid
     * @param _fees The fees to check
     */
    function checkFeeLimits(Fees memory _fees) internal pure {
        require(
            _fees.tokenFeeDenominator >= MIN_TOKEN_FEE_DENOMINATOR,
            "Fee must be equal or less 5% (denominator must be >= 20)"
        );
        require(
            _fees.publicFundraisingFeeDenominator >= MIN_CONTINUOUS_FUNDRAISING_FEE_DENOMINATOR,
            "PublicFundraising fee must be equal or less 10% (denominator must be >= 10)"
        );
        require(
            _fees.privateOfferFeeDenominator >= MIN_PERSONAL_INVITE_FEE_DENOMINATOR,
            "Fee must be equal or less 5% (denominator must be >= 20)"
        );
    }

    /**
     * @notice Returns the fee for a given token amount
     * @dev will wrongly return 1 if denominator and amount are both uint256 max
     */
    function tokenFee(uint256 _tokenAmount) external view override(IFeeSettingsV1, IFeeSettingsV2) returns (uint256) {
        return _tokenAmount / tokenFeeDenominator;
    }

    /**
     * @notice Calculates the fee for a given currency amount in PublicFundraising.sol
     * @dev will wrongly return 1 if denominator and amount are both uint256 max
     * @param _currencyAmount The amount of currency to calculate the fee for
     * @return The fee
     */
    function publicFundraisingFee(
        uint256 _currencyAmount
    ) external view override(IFeeSettingsV1, IFeeSettingsV2) returns (uint256) {
        return _currencyAmount / publicFundraisingFeeDenominator;
    }

    /**
     * @notice Calculates the fee for a given currency amount in PrivateOffer.sol
     * @dev will wrongly return 1 if denominator and amount are both uint256 max
     * @param _currencyAmount The amount of currency to calculate the fee for
     * @return The fee
     */
    function privateOfferFee(
        uint256 _currencyAmount
    ) external view override(IFeeSettingsV1, IFeeSettingsV2) returns (uint256) {
        return _currencyAmount / privateOfferFeeDenominator;
    }

    /**
     * @dev Specify where the implementation of owner() is located
     * @return The owner of the contract
     */
    function owner() public view override(Ownable, IFeeSettingsV1, IFeeSettingsV2) returns (address) {
        return Ownable.owner();
    }

    /**
     * @notice This contract implements the ERC165 interface in order to enable other contracts to query which interfaces this contract implements.
     * @dev See https://eips.ethereum.org/EIPS/eip-165
     * @return `true` for supported interfaces, otherwise `false`
     */
    function supportsInterface(
        bytes4 interfaceId
    ) public view virtual override(ERC165, IFeeSettingsV1, IFeeSettingsV2) returns (bool) {
        return
            interfaceId == type(IFeeSettingsV1).interfaceId || // we implement IFeeSettingsV1 for backwards compatibility
            interfaceId == type(IFeeSettingsV2).interfaceId || // we implement IFeeSettingsV2
            ERC165.supportsInterface(interfaceId); // default implementation that enables further querying
    }

    /**
     * @notice Returns the token fee collector
     * @dev this is a compatibility function for IFeeSettingsV1. It enables older token contracts to use the new fee settings contract.
     * @return The token fee collector
     */
    function feeCollector() external view override(IFeeSettingsV1) returns (address) {
        return tokenFeeCollector;
    }
}<|MERGE_RESOLUTION|>--- conflicted
+++ resolved
@@ -71,15 +71,9 @@
     constructor(
         Fees memory _fees,
         address _tokenFeeCollector,
-<<<<<<< HEAD
-        address _continuousFundraisingFeeCollector,
-        address _personalInviteFeeCollector
-    ) Ownable(msg.sender) {
-=======
         address _publicFundraisingFeeCollector,
         address _privateOfferFeeCollector
-    ) {
->>>>>>> fa790b18
+    ) Ownable(msg.sender) {
         checkFeeLimits(_fees);
         tokenFeeDenominator = _fees.tokenFeeDenominator;
         publicFundraisingFeeDenominator = _fees.publicFundraisingFeeDenominator;
