--- conflicted
+++ resolved
@@ -72,36 +72,16 @@
         require(_tokenPrice != 0, "_tokenPrice can not be zero");
         require(block.timestamp <= _expiration, "Deal expired");
 
-<<<<<<< HEAD
-        /**
-        @dev To avoid rounding errors, (amount * tokenPrice) needs to be multiple of 10**token.decimals(). This is checked for here. 
-            With:
-                _tokenAmount = a * [token_bits]
-                _tokenPrice = p * [currency_bits]/[token]
-            The currency amount is calculated as: 
-                currencyAmount = _tokenAmount * tokenPrice 
-                = a * p * [currency_bits]/[token] * [token_bits]  with 1 [token] = (10**token.decimals) [token_bits]
-                = a * p * [currency_bits] / (10**token.decimals)
-         */
-        require(
-            (_tokenAmount * _tokenPrice) % (10 ** _token.decimals()) == 0,
-            "Amount * tokenprice needs to be a multiple of 10**token.decimals()"
+        // rounding up to the next whole number. Investor is charged up to one currency bit more in case of a fractional currency bit.
+        uint256 currencyAmount = Math.ceilDiv(
+            _amount * _tokenPrice,
+            10 ** _token.decimals()
         );
-        uint256 currencyAmount = (_tokenAmount * _tokenPrice) /
-            (10 ** _token.decimals());
 
-        uint256 fee;
-        if (_token.feeSettings().personalInviteFeeDenominator() == 0) {
-            fee = 0;
-        } else {
-            fee =
-                currencyAmount /
-                _token.feeSettings().personalInviteFeeDenominator();
-            _currency.safeTransferFrom(
-                _currencySender,
-                _token.feeSettings().feeCollector(),
-                fee
-            );
+        IFeeSettingsV1 feeSettings = _token.feeSettings();
+        uint256 fee = feeSettings.personalInviteFee(currencyAmount);
+        if (fee != 0) {
+            _currency.safeTransferFrom(_buyer, feeSettings.feeCollector(), fee);
         }
         _currency.safeTransferFrom(
             _currencySender,
@@ -120,21 +100,5 @@
             _currency,
             _token
         );
-=======
-        // rounding up to the next whole number. Investor is charged up to one currency bit more in case of a fractional currency bit.
-        uint256 currencyAmount = Math.ceilDiv(
-            _amount * _tokenPrice,
-            10 ** _token.decimals()
-        );
-
-        IFeeSettingsV1 feeSettings = _token.feeSettings();
-        uint256 fee = feeSettings.personalInviteFee(currencyAmount);
-        if (fee != 0) {
-            _currency.safeTransferFrom(_buyer, feeSettings.feeCollector(), fee);
-        }
-        _currency.safeTransferFrom(_buyer, _receiver, (currencyAmount - fee));
-        _token.mint(_buyer, _amount);
-        emit Deal(_buyer, _amount, _tokenPrice, _currency, _token);
->>>>>>> 37812a82
     }
 }