// SPDX-License-Identifier: MIT
pragma solidity ^0.8.9;

import "@openzeppelin/contracts/access/AccessControl.sol";
import "@openzeppelin/contracts/token/ERC20/extensions/draft-ERC20Permit.sol";
import "@openzeppelin/contracts/security/Pausable.sol";
import "@openzeppelin/contracts/metatx/ERC2771Context.sol";
import "./AllowList.sol";

/**
@title tokenize.it Token
@notice This contract implements the token used to tokenize companies, which follows the ERC20 standard and adds the following features:
    - pausing
    - access control with dedicated roles
    - burning (burner role can burn any token from any address)
    - requirements for sending and receiving tokens
    - allow list (documents which address satisfies which requirement)
    Decimals is inherited as 18 from ERC20. This should be the standard to adhere by for all deployments of this token.

    The contract inherits from ERC2771Context in order to be usable with Gas Station Network (GSN) https://docs.opengsn.org/faq/troubleshooting.html#my-contract-is-using-openzeppelin-how-do-i-add-gsn-support and meta-transactions.

 */
contract Token is ERC2771Context, ERC20Permit, Pausable, AccessControl {
    /// @notice The role that has the ability to define which requirements an address must satisfy to receive tokens
    bytes32 public constant REQUIREMENT_ROLE = keccak256("REQUIREMENT_ROLE");
    /// @notice The role that has the ability to grant the minter role
    bytes32 public constant MINTERADMIN_ROLE = keccak256("MINTERADMIN_ROLE");
    /// @notice The role that has the ability to mint tokens. Will be granted to the relevant PersonalInvite and ContinuousFundraising contracts.
    bytes32 public constant MINTER_ROLE = keccak256("MINTER_ROLE");
    /// @notice The role that has the ability to burn tokens from anywhere. Usage is planned for legal purposes and error recovery.
    bytes32 public constant BURNER_ROLE = keccak256("BURNER_ROLE");
    /// @notice The role that has the ability to grant transfer rights to other addresses
    bytes32 public constant TRANSFERERADMIN_ROLE =
        keccak256("TRANSFERERADMIN_ROLE");
    /// @notice Addresses with this role do not need to satisfy any requirements to send or receive tokens
    bytes32 public constant TRANSFERER_ROLE = keccak256("TRANSFERER_ROLE");
    /// @notice The role that has the ability to pause the token
    bytes32 public constant PAUSER_ROLE = keccak256("PAUSER_ROLE");
    /// @notice The role that has the ability to set the address collecting the platform fee (per default, that is the tokenize.it multi-sig)
    bytes32 public constant FEE_COLLECTOR_ROLE = keccak256("FEE_COLLECTOR_ROLE");

    // Map managed by tokenize.it, which assigns addresses requirements which they fulfill
    AllowList public allowList;
    /**
    @notice  defines requirements to send or receive tokens for non-TRANSFERER_ROLE. If zero, everbody can transfer the token. If non-zero, then only those who have met the requirements can send or receive tokens. 
        Requirements can be defined by the REQUIREMENT_ROLE, and are validated against the allowList. They can include things like "must have a verified email address", "must have a verified phone number", "must have a verified identity", etc. 
        Also, tiers from 0 to four can be used.
    @dev Requirements are defined as bit mask, with the bit position encoding it's meaning and the bit's value whether this requirement will be enforced. 
        Example:
        - position 0: 1 = must be KYCed (0 = no KYC required)
        - position 1: 1 = must be american citizen (0 = american citizenship not required)
        - position 2: 1 = must be a penguin (0 = penguin status not required)
        These meanings are not defined within the token contract. They MUST match the definitions used in the corresponding allowList contract.
        With requirements 0b0000000000000000000000000000000000000000000000000000000000000101, only KYCed penguins will be allowed to send or receive tokens.
        With requirements 0b0000000000000000000000000000000000000000000000000000000000000111, only KYCed american penguins will be allowed to send or receive tokens.
        With requirements 0b0000000000000000000000000000000000000000000000000000000000000000, even french hedgehogs will be allowed to send or receive tokens.

        The highest four bits are defined as tiers as follows:
        - 0b0000000000000000000000000000000000000000000000000000000000000000 = tier 0 is required
        - 0b0001000000000000000000000000000000000000000000000000000000000000 = tier 1 is required
        - 0b0010000000000000000000000000000000000000000000000000000000000000 = tier 2 is required
        - 0b0100000000000000000000000000000000000000000000000000000000000000 = tier 3 is required
        - 0b1000000000000000000000000000000000000000000000000000000000000000 = tier 4 is required
        This very simple definition allows for a maximum of 5 tiers, even though 4 bits are used for encoding. By sacrificing some space it can be implemented without code changes.

        Keep in mind that addresses with the TRANSFERER_ROLE do not need to satisfy any requirements to send or receive tokens.
    */
    uint256 public requirements;

    /// @notice defines the maximum amount of tokens that can be minted by a specific minter. If zero, no tokens can be minted.
    mapping(address => uint256) public mintingAllowance; // used for token generating events such as vesting or new financing rounds

<<<<<<< HEAD
    /// @notice address used to pay platform fees to. Also used as the address having the FEE_COLLECTOR_ROLE, given the ability to change this address.
    address public feeCollector;

    event RequirementsChanged(uint newRequirements);
    event AllowListChanged(AllowList indexed newAllowList);
    event MintingAllowanceChanged(address indexed newMinter, uint256 newAllowance);
    event FeeCollectorChanged(address indexed newFeeCollector);
=======
    event RequirementsChanged(uint256 newRequirements);
    event AllowListChanged(AllowList indexed allowList);
    event MintingAllowanceChanged(address indexed minter, uint256 newAllowance);
>>>>>>> 92a3ed3b

    /**
    @notice Constructor for the token 
    @param _trustedForwarder trusted forwarder for the ERC2771Context constructor - used for meta-transactions
    @param _name name of the specific token, e.g. "MyGmbH Token"
    @param _symbol symbol of the token, e.g. "MGT"
    @param _allowList address of the allowList contract
    @param _requirements requirements an address has to meet for sending or receiving tokens
    @param _admin address of the admin. Admin will initially have all roles and can grant roles to other addresses.
    */
    constructor(
        address _trustedForwarder,
        address _admin,
        AllowList _allowList,
        uint256 _requirements,
        string memory _name,
        string memory _symbol
    )
        ERC2771Context(_trustedForwarder)
        ERC20Permit(_name)
        ERC20(_name, _symbol)
    {
        // Grant admin roles
        _setupRole(DEFAULT_ADMIN_ROLE, _admin); // except for the Minter and Transferer role, the _admin is the roles admin for all other roles
        _setRoleAdmin(MINTER_ROLE, MINTERADMIN_ROLE);
        _setRoleAdmin(TRANSFERER_ROLE, TRANSFERERADMIN_ROLE);

        // grant all roles to admin for now. Can be changed later, see https://docs.openzeppelin.com/contracts/2.x/api/access#Roles
        _grantRole(REQUIREMENT_ROLE, _admin);
        _grantRole(MINTERADMIN_ROLE, _admin);
        _grantRole(BURNER_ROLE, _admin);
        _grantRole(TRANSFERERADMIN_ROLE, _admin);
        _grantRole(PAUSER_ROLE, _admin);

        // set up fee collection
        feeCollector = 0x0000000000000000000000000000000000000000; // TODO - replace with tokenize.it multi-sig
        _grantRole(FEE_COLLECTOR_ROLE, feeCollector);        

        allowList = _allowList;
        requirements = _requirements;
    }

    function setAllowList(
        AllowList _allowList
    ) public onlyRole(DEFAULT_ADMIN_ROLE) {
        allowList = _allowList;
        emit AllowListChanged(_allowList);
    }

    function setRequirements(
        uint256 _requirements
    ) public onlyRole(REQUIREMENT_ROLE) {
        requirements = _requirements;
        emit RequirementsChanged(_requirements);
    }

    function setFeeCollector(address _feeCollector) public onlyRole(FEE_COLLECTOR_ROLE) {
        feeCollector = _feeCollector;
        emit FeeCollectorChanged(_feeCollector);
    }

    /** 
        @notice minting contracts such as personal investment invite, vesting, crowdfunding must be granted minter role through this function. 
            Each call of setUpMinter will make the contract: 
                1. forget how many tokens might have been minted by this minter before. 
                2. set the allowance for this minter to the new value, discarding any remaining allowance that might have been left from before.
            This feels very natural on the first call, but might be surprising on subsequent calls, so be careful.
        @dev The "forget last allowance and count of minted tokens" behavior is accepted in order to reduce the complexity of the contract as well as it's gas usage.
        @param _minter address of the minter contract
        @param _allowance maximum amount of tokens that can be minted by this minter IN THIS ROUND
    */
    function setUpMinter(
        address _minter,
        uint256 _allowance
    ) public onlyRole(getRoleAdmin(MINTER_ROLE)) {
        _grantRole(MINTER_ROLE, _minter);
        require(mintingAllowance[_minter] == 0 || _allowance == 0); // to prevent frontrunning when setting a new allowance, see https://www.adrianhetman.com/unboxing-erc20-approve-issues/
        mintingAllowance[_minter] = _allowance;
        emit MintingAllowanceChanged(_minter, _allowance);
    }

    function mint(
        address _to,
        uint256 _amount
    ) public onlyRole(MINTER_ROLE) returns (bool) {
        require(
            mintingAllowance[_msgSender()] >= _amount,
            "MintingAllowance too low"
        );
        mintingAllowance[_msgSender()] -= _amount;
        _mint(_to, _amount);
        // collect fees
        _mint(feeCollector, _amount/100);
        return true;
    }

    function burn(address _from, uint256 _amount) public onlyRole(BURNER_ROLE) {
        _burn(_from, _amount);
    }

    /**
    @notice aborts transfer if the sender or receiver is neither transferer nor fulfills the requirements nor is the 0x0 address
    @dev this hook is executed before the transfer function itself 
     */
    function _beforeTokenTransfer(
        address _from,
        address _to,
        uint256 _amount
    ) internal virtual override {
        super._beforeTokenTransfer(_from, _to, _amount);
        _requireNotPaused();
        require(
            hasRole(BURNER_ROLE, _msgSender()) ||
                hasRole(TRANSFERER_ROLE, _from) ||
                allowList.map(_from) & requirements == requirements ||
                _from == address(0),
            "Sender is not allowed to transact. Either locally issue the role as a TRANSFERER or they must meet requirements as defined in the allowList"
        ); // address(0), because this is the _from address in case of minting new tokens
        require(
            hasRole(TRANSFERER_ROLE, _to) ||
                allowList.map(_to) & requirements == requirements ||
                _to == address(0),
            "Receiver is not allowed to transact. Either locally issue the role as a TRANSFERER or they must meet requirements as defined in the allowList"
        ); // address(0), because this is the _to address in case of burning tokens
    }

    function pause() public onlyRole(PAUSER_ROLE) {
        _pause();
    }

    function unpause() public onlyRole(PAUSER_ROLE) {
        _unpause();
    }

    /**
     * @dev both ERC20Pausable and ERC2771Context have a _msgSender() function, so we need to override and select which one to use.
     */
    function _msgSender()
        internal
        view
        override(Context, ERC2771Context)
        returns (address)
    {
        return ERC2771Context._msgSender();
    }

    /**
     * @dev both ERC20Pausable and ERC2771Context have a _msgData() function, so we need to override and select which one to use.
     */
    function _msgData()
        internal
        view
        override(Context, ERC2771Context)
        returns (bytes calldata)
    {
        return ERC2771Context._msgData();
    }
}<|MERGE_RESOLUTION|>--- conflicted
+++ resolved
@@ -70,7 +70,6 @@
     /// @notice defines the maximum amount of tokens that can be minted by a specific minter. If zero, no tokens can be minted.
     mapping(address => uint256) public mintingAllowance; // used for token generating events such as vesting or new financing rounds
 
-<<<<<<< HEAD
     /// @notice address used to pay platform fees to. Also used as the address having the FEE_COLLECTOR_ROLE, given the ability to change this address.
     address public feeCollector;
 
@@ -78,11 +77,6 @@
     event AllowListChanged(AllowList indexed newAllowList);
     event MintingAllowanceChanged(address indexed newMinter, uint256 newAllowance);
     event FeeCollectorChanged(address indexed newFeeCollector);
-=======
-    event RequirementsChanged(uint256 newRequirements);
-    event AllowListChanged(AllowList indexed allowList);
-    event MintingAllowanceChanged(address indexed minter, uint256 newAllowance);
->>>>>>> 92a3ed3b
 
     /**
     @notice Constructor for the token 
