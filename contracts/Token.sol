// SPDX-License-Identifier: AGPL-3.0-only
pragma solidity 0.8.17;

import "@openzeppelin/contracts/access/AccessControl.sol";
import "@openzeppelin/contracts/token/ERC20/extensions/draft-ERC20Permit.sol";
import "@openzeppelin/contracts/security/Pausable.sol";
import "@openzeppelin/contracts/metatx/ERC2771Context.sol";
import "./AllowList.sol";
import "./interfaces/IFeeSettings.sol";

/**
 * @title tokenize.it Token
 * @author malteish, cjentzsch
 * @notice This contract implements the token used to tokenize companies, which follows the ERC20 standard and adds the following features:
 *     - pausing
 *     - access control with dedicated roles
 *     - burning (burner role can burn any token from any address)
 *     - requirements for sending and receiving tokens
 *     - allow list (documents which address satisfies which requirement)
 *     Decimals is inherited as 18 from ERC20. This should be the standard to adhere by for all deployments of this token.
 *
 * @dev The contract inherits from ERC2771Context in order to be usable with Gas Station Network (GSN) https://docs.opengsn.org/faq/troubleshooting.html#my-contract-is-using-openzeppelin-how-do-i-add-gsn-support and meta-transactions.
 */
contract Token is ERC2771Context, ERC20Permit, Pausable, AccessControl {
    /// @notice The role that has the ability to define which requirements an address must satisfy to receive tokens
    bytes32 public constant REQUIREMENT_ROLE = keccak256("REQUIREMENT_ROLE");
    /// @notice The role that has the ability to grant minting allowances
    bytes32 public constant MINTALLOWER_ROLE = keccak256("MINTALLOWER_ROLE");
    /// @notice The role that has the ability to burn tokens from anywhere. Usage is planned for legal purposes and error recovery.
    bytes32 public constant BURNER_ROLE = keccak256("BURNER_ROLE");
    /// @notice The role that has the ability to grant transfer rights to other addresses
    bytes32 public constant TRANSFERERADMIN_ROLE = keccak256("TRANSFERERADMIN_ROLE");
    /// @notice Addresses with this role do not need to satisfy any requirements to send or receive tokens
    bytes32 public constant TRANSFERER_ROLE = keccak256("TRANSFERER_ROLE");
    /// @notice The role that has the ability to pause the token. Transferring, burning and minting will not be possible while the contract is paused.
    bytes32 public constant PAUSER_ROLE = keccak256("PAUSER_ROLE");

    // Map managed by tokenize.it, which assigns addresses requirements which they fulfill
    AllowList public allowList;

    // Fee settings of tokenize.it
    IFeeSettingsV1 public feeSettings;

    // Suggested new fee settings, which will be applied after admin approval
    IFeeSettingsV1 public suggestedFeeSettings;
    /**
     * @notice  defines requirements to send or receive tokens for non-TRANSFERER_ROLE. If zero, everbody can transfer the token. If non-zero, then only those who have met the requirements can send or receive tokens.
     *     Requirements can be defined by the REQUIREMENT_ROLE, and are validated against the allowList. They can include things like "must have a verified email address", "must have a verified phone number", "must have a verified identity", etc.
     *     Also, tiers from 0 to four can be used.
     * @dev Requirements are defined as bit mask, with the bit position encoding it's meaning and the bit's value whether this requirement will be enforced.
     *     Example:
     *     - position 0: 1 = must be KYCed (0 = no KYC required)
     *     - position 1: 1 = must be american citizen (0 = american citizenship not required)
     *     - position 2: 1 = must be a penguin (0 = penguin status not required)
     *     These meanings are not defined within code, neither in the token contract nor the allowList. Nevertheless, the definition used by the people responsible for both contracts MUST match,
     *     or the token contract will not work as expected. E.g. if the allowList defines position 2 as "is a penguin", while the token contract uses position 2 as "is a hedgehog", then the tokens
     *     might be sold to hedgehogs, which was never the intention.
     *     Here some examples of how requirements can be used in practice:
     *     With requirements 0b0000000000000000000000000000000000000000000000000000000000000101, only KYCed penguins will be allowed to send or receive tokens.
     *     With requirements 0b0000000000000000000000000000000000000000000000000000000000000111, only KYCed american penguins will be allowed to send or receive tokens.
     *     With requirements 0b0000000000000000000000000000000000000000000000000000000000000000, even french hedgehogs will be allowed to send or receive tokens.
     *
     *     The highest four bits are defined as tiers as follows:
     *     - 0b0000000000000000000000000000000000000000000000000000000000000000 = tier 0 is required
     *     - 0b0001000000000000000000000000000000000000000000000000000000000000 = tier 1 is required
     *     - 0b0010000000000000000000000000000000000000000000000000000000000000 = tier 2 is required
     *     - 0b0100000000000000000000000000000000000000000000000000000000000000 = tier 3 is required
     *     - 0b1000000000000000000000000000000000000000000000000000000000000000 = tier 4 is required
     *
     *     Keep in mind that addresses with the TRANSFERER_ROLE do not need to satisfy any requirements to send or receive tokens.
     */
    uint256 public requirements;

    /**
     * @notice defines the maximum amount of tokens that can be minted by a specific address. If zero, no tokens can be minted.
     *      Tokens paid as fees, as specified in the `feeSettings` contract, do not require an allowance.
     *      Example: Fee is set to 1% and mintingAllowance is 100. When executing the `mint` function with 100 as `amount`,
     *      100 tokens will be minted to the `to` address, and 1 token to the feeCollector.
     */
    mapping(address => uint256) public mintingAllowance; // used for token generating events such as vesting or new financing rounds

    /// @param newRequirements The new requirements that will be enforced from now on.
    event RequirementsChanged(uint newRequirements);
    /// @param newAllowList The AllowList contract that is in use from now on.
    event AllowListChanged(AllowList indexed newAllowList);
    /// @param suggestedFeeSettings The FeeSettings contract that has been suggested, but not yet approved by the admin.
    event NewFeeSettingsSuggested(IFeeSettingsV1 indexed suggestedFeeSettings);
    /// @param newFeeSettings The FeeSettings contract that is in use from now on.
    event FeeSettingsChanged(IFeeSettingsV1 indexed newFeeSettings);
    /// @param minter The address for which the minting allowance has been changed.
    /// @param newAllowance The new minting allowance for the address (does not include fees).
    event MintingAllowanceChanged(address indexed minter, uint256 newAllowance);

    /**
     * @notice Constructor for the token.
     * @param _trustedForwarder trusted forwarder for the ERC2771Context constructor - used for meta-transactions. OpenGSN v2 Forwarder should be used.
     * @param _feeSettings fee settings contract that determines the fee for minting tokens
     * @param _admin address of the admin. Admin will initially have all roles and can grant roles to other addresses.
     * @param _name name of the specific token, e.g. "MyGmbH Token"
     * @param _symbol symbol of the token, e.g. "MGT"
     * @param _allowList allowList contract that defines which addresses satisfy which requirements
     * @param _requirements requirements an address has to meet for sending or receiving tokens
     */
    constructor(
        address _trustedForwarder,
        IFeeSettingsV1 _feeSettings,
        address _admin,
        AllowList _allowList,
        uint256 _requirements,
        string memory _name,
        string memory _symbol
    ) ERC2771Context(_trustedForwarder) ERC20Permit(_name) ERC20(_name, _symbol) {
        // Grant admin roles
        _grantRole(DEFAULT_ADMIN_ROLE, _admin); // except for the Transferer role, the _admin is the roles admin for all other roles
        _setRoleAdmin(TRANSFERER_ROLE, TRANSFERERADMIN_ROLE);

        // grant all roles to admin for now. Can be changed later, see https://docs.openzeppelin.com/contracts/2.x/api/access#Roles
        _grantRole(REQUIREMENT_ROLE, _admin);
        _grantRole(MINTALLOWER_ROLE, _admin);
        _grantRole(BURNER_ROLE, _admin);
        _grantRole(TRANSFERERADMIN_ROLE, _admin);
        _grantRole(PAUSER_ROLE, _admin);

        // set up fee collection
        _checkIfFeeSettingsImplementsInterface(_feeSettings);
        feeSettings = _feeSettings;

        // set up allowList
        require(address(_allowList) != address(0), "AllowList must not be zero address");
        allowList = _allowList;

        // set requirements (can be 0 to allow everyone to send and receive tokens)
        requirements = _requirements;
    }

    /**
     * @notice Change the AllowList that defines which addresses satisfy which requirements to `_allowList`.
     * @dev An interface check is not necessary because AllowList can not brick the token like FeeSettings could.
     * @param _allowList new AllowList contract
     */
    function setAllowList(AllowList _allowList) external onlyRole(DEFAULT_ADMIN_ROLE) {
        require(address(_allowList) != address(0), "AllowList must not be zero address");
        allowList = _allowList;
        emit AllowListChanged(_allowList);
    }

    /**
     * @notice Change the requirements an address has to meet for sending or receiving tokens to `_requirements`.
     * @param _requirements requirements an address has to meet for sending or receiving tokens
     */
    function setRequirements(uint256 _requirements) external onlyRole(REQUIREMENT_ROLE) {
        requirements = _requirements;
        emit RequirementsChanged(_requirements);
    }

    /**
     * @notice This function can only be used by the feeSettings owner to suggest switching to a new feeSettings contract.
     *      The new feeSettings contract will be applied immediately after admin approval.
     * @dev This is a possibility to change fees without honoring the delay enforced in the feeSettings contract. Therefore, approval of the admin is required.
     *     The feeSettings contract can brick the token, so an interface check is necessary.
     * @param _feeSettings the new feeSettings contract
     */
    function suggestNewFeeSettings(IFeeSettingsV1 _feeSettings) external {
        require(_msgSender() == feeSettings.owner(), "Only fee settings owner can suggest fee settings update");
        _checkIfFeeSettingsImplementsInterface(_feeSettings);
        suggestedFeeSettings = _feeSettings;
        emit NewFeeSettingsSuggested(_feeSettings);
    }

    /**
     * @notice This function can only be used by the default admin to approve switching to the new feeSettings contract.
     *     The new feeSettings contract will be applied immediately.
     * @dev Enforcing the suggested and accepted new contract to be the same is necessary to prevent frontrunning the acceptance with a new suggestion.
     *      Checking if the address implements the interface also prevents the 0 address from being accepted.
     * @param _feeSettings the new feeSettings contract
     */
    function acceptNewFeeSettings(IFeeSettingsV1 _feeSettings) external onlyRole(DEFAULT_ADMIN_ROLE) {
        // after deployment, suggestedFeeSettings is 0x0. Therefore, this check is necessary, otherwise the admin could accept 0x0 as new feeSettings.
        // Checking that the suggestedFeeSettings is not 0x0 would work, too, but this check is used in other places, too.
        _checkIfFeeSettingsImplementsInterface(_feeSettings);

        require(_feeSettings == suggestedFeeSettings, "Only suggested fee settings can be accepted");
        feeSettings = suggestedFeeSettings;
        emit FeeSettingsChanged(_feeSettings);
    }

    /**
     * @notice Increase the amount of tokens `_minter` can mint by `_allowance`. Any address can be used, e.g. of an investment contract like PersonalInvite, a vesting contract, or an EOA.
     *      The contract does not keep track of how many tokens a minter has minted over time
     * @param _minter address of the minter
     * @param _allowance how many tokens can be minted by this minter, in addition to their current allowance (excluding the tokens minted as a fee)
     */
    function increaseMintingAllowance(address _minter, uint256 _allowance) external onlyRole(MINTALLOWER_ROLE) {
        mintingAllowance[_minter] += _allowance;
        emit MintingAllowanceChanged(_minter, mintingAllowance[_minter]);
    }

    /**
     * @notice Reduce the amount of tokens `_minter` can mint by `_allowance`.
     * @dev Underflow is cast to 0 in order to be able to use decreaseMintingAllowance(minter, UINT256_MAX) to reset the allowance to 0.
     * @param _minter address of the minter
     * @param _allowance how many tokens should be deducted from the current minting allowance (excluding the tokens minted as a fee)
     */
    function decreaseMintingAllowance(address _minter, uint256 _allowance) external onlyRole(MINTALLOWER_ROLE) {
        if (mintingAllowance[_minter] > _allowance) {
            mintingAllowance[_minter] -= _allowance;
            emit MintingAllowanceChanged(_minter, mintingAllowance[_minter]);
        } else {
            mintingAllowance[_minter] = 0;
            emit MintingAllowanceChanged(_minter, 0);
        }
    }

    /**
     * @notice Mint `_amount` tokens to `_to` and pay the fee to the fee collector
     * @param _to address that receives the tokens
     * @param _amount how many tokens to mint
     */
    function mint(address _to, uint256 _amount) external {
<<<<<<< HEAD
        require(mintingAllowance[_msgSender()] >= _amount, "MintingAllowance too low");
        mintingAllowance[_msgSender()] -= _amount;
=======
        if (!hasRole(MINTALLOWER_ROLE, _msgSender())) {
            require(mintingAllowance[_msgSender()] >= _amount, "MintingAllowance too low");
            mintingAllowance[_msgSender()] -= _amount;
        }
>>>>>>> cd680c7e
        // this check is executed here, because later minting of the buy amount can not be differentiated from minting of the fee amount
        _checkIfAllowedToTransact(_to);
        _mint(_to, _amount);
        // collect fees
        uint256 fee = feeSettings.tokenFee(_amount);
        if (fee != 0) {
            // the fee collector is always allowed to receive tokens
            _mint(feeSettings.feeCollector(), fee);
        }
    }

    /**
     * @notice Burn `_amount` tokens from `_from`.
     * @param _from address that holds the tokens
     * @param _amount how many tokens to burn
     */
    function burn(address _from, uint256 _amount) external onlyRole(BURNER_ROLE) {
        _burn(_from, _amount);
    }

    /**
     * @notice There are 3 types of transfers:
     *    1. minting: transfers from the zero address to another address. Only minters can do this, which is checked in the mint function. The recipient must be allowed to transact.
     *    2. burning: transfers from an address to the zero address. Only burners can do this, which is checked in the burn function.
     *    3. transfers from one address to another. The sender and recipient must be allowed to transact.
     * @dev this hook is executed before the transfer function itself
     */
    function _beforeTokenTransfer(address _from, address _to, uint256 _amount) internal virtual override {
        super._beforeTokenTransfer(_from, _to, _amount);
        _requireNotPaused();
        if (_from != address(0) && _to != address(0)) {
            // token transfer
            _checkIfAllowedToTransact(_from);
            _checkIfAllowedToTransact(_to);
        }
        /*  if _from is 0x0, tokens are minted:
                - receiver's properties are checked in the mint function
                - the minter's allowance is checked in the mint function
                - extra tokens can be minted for feeCollector in the mint function
            if _to is 0x0, tokens are burned: 
                - only burner is allowed to do this, which is checked in the burn function
        */
    }

    /**
     * @notice checks if `_address` is either a transferer or satisfies the requirements.
     * @param _address address to check
     */
    function _checkIfAllowedToTransact(address _address) internal view {
        require(
<<<<<<< HEAD
            hasRole(TRANSFERER_ROLE, _address) || allowList.map(_address) & requirements == requirements,
=======
            requirements == 0 ||
                hasRole(TRANSFERER_ROLE, _address) ||
                allowList.map(_address) & requirements == requirements,
>>>>>>> cd680c7e
            "Sender or Receiver is not allowed to transact. Either locally issue the role as a TRANSFERER or they must meet requirements as defined in the allowList"
        );
    }

    /**
     * @notice Make sure `_feeSettings` actually implements the interfaces that are needed.
     *          This is a sanity check to make sure that the FeeSettings contract is actually compatible with this token.
     * @dev  This check uses EIP165, see https://eips.ethereum.org/EIPS/eip-165
     * @param _feeSettings address of the FeeSettings contract
     */
    function _checkIfFeeSettingsImplementsInterface(IFeeSettingsV1 _feeSettings) internal view {
        // step 1: needs to return true if EIP165 is supported
        require(_feeSettings.supportsInterface(0x01ffc9a7) == true, "FeeSettings must implement IFeeSettingsV1");
        // step 2: needs to return false if EIP165 is supported
        require(_feeSettings.supportsInterface(0xffffffff) == false, "FeeSettings must implement IFeeSettingsV1");
        // now we know EIP165 is supported
        // step 3: needs to return true if IFeeSettingsV1 is supported
        require(
            _feeSettings.supportsInterface(type(IFeeSettingsV1).interfaceId),
            "FeeSettings must implement IFeeSettingsV1"
        );
    }

    function pause() external onlyRole(PAUSER_ROLE) {
        _pause();
    }

    function unpause() external onlyRole(PAUSER_ROLE) {
        _unpause();
    }

    /**
     * @dev both ERC20Pausable and ERC2771Context have a _msgSender() function, so we need to override and select which one to use.
     */
    function _msgSender() internal view override(Context, ERC2771Context) returns (address) {
        return ERC2771Context._msgSender();
    }

    /**
     * @dev both ERC20Pausable and ERC2771Context have a _msgData() function, so we need to override and select which one to use.
     */
    function _msgData() internal view override(Context, ERC2771Context) returns (bytes calldata) {
        return ERC2771Context._msgData();
    }
}<|MERGE_RESOLUTION|>--- conflicted
+++ resolved
@@ -217,15 +217,10 @@
      * @param _amount how many tokens to mint
      */
     function mint(address _to, uint256 _amount) external {
-<<<<<<< HEAD
-        require(mintingAllowance[_msgSender()] >= _amount, "MintingAllowance too low");
-        mintingAllowance[_msgSender()] -= _amount;
-=======
         if (!hasRole(MINTALLOWER_ROLE, _msgSender())) {
             require(mintingAllowance[_msgSender()] >= _amount, "MintingAllowance too low");
             mintingAllowance[_msgSender()] -= _amount;
         }
->>>>>>> cd680c7e
         // this check is executed here, because later minting of the buy amount can not be differentiated from minting of the fee amount
         _checkIfAllowedToTransact(_to);
         _mint(_to, _amount);
@@ -276,13 +271,9 @@
      */
     function _checkIfAllowedToTransact(address _address) internal view {
         require(
-<<<<<<< HEAD
-            hasRole(TRANSFERER_ROLE, _address) || allowList.map(_address) & requirements == requirements,
-=======
             requirements == 0 ||
                 hasRole(TRANSFERER_ROLE, _address) ||
                 allowList.map(_address) & requirements == requirements,
->>>>>>> cd680c7e
             "Sender or Receiver is not allowed to transact. Either locally issue the role as a TRANSFERER or they must meet requirements as defined in the allowList"
         );
     }
