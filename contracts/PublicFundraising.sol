// SPDX-License-Identifier: AGPL-3.0-only
pragma solidity 0.8.17;

import "@openzeppelin/contracts-upgradeable/access/Ownable2StepUpgradeable.sol";
import "@openzeppelin/contracts-upgradeable/metatx/ERC2771ContextUpgradeable.sol";
import "@openzeppelin/contracts-upgradeable/security/PausableUpgradeable.sol";
import "@openzeppelin/contracts-upgradeable/security/ReentrancyGuardUpgradeable.sol";
import "@openzeppelin/contracts/token/ERC20/IERC20.sol";
import "@openzeppelin/contracts/token/ERC20/utils/SafeERC20.sol";
import "@openzeppelin/contracts/utils/math/Math.sol";

import "./Token.sol";
import "./interfaces/IPriceDynamic.sol";

/**
 * @title PublicFundraising
 * @author malteish, cjentzsch
 * @notice This contract represents the offer to buy an amount of tokens at a preset price. It can be used by anyone and there is no limit to the number of times it can be used.
 *      The buyer can decide how many tokens to buy, but has to buy at least minAmount and can buy at most maxAmount.
 *      The currency the offer is denominated in is set at creation time and can be updated later.
 *      The contract can be paused at any time by the owner, which will prevent any new deals from being made. Then, changes to the contract can be made, like changing the currency, price or requirements.
 *      The contract can be unpaused after "delay", which will allow new deals to be made again.
 *      A company will create only one PublicFundraising contract for their token (or one for each currency if they want to accept multiple currencies).
 * @dev The contract inherits from ERC2771Context in order to be usable with Gas Station Network (GSN) https://docs.opengsn.org/faq/troubleshooting.html#my-contract-is-using-openzeppelin-how-do-i-add-gsn-support
 */
contract PublicFundraising is
    ERC2771ContextUpgradeable,
    Ownable2StepUpgradeable,
    PausableUpgradeable,
    ReentrancyGuardUpgradeable
{
    using SafeERC20 for IERC20;

    /// address that receives the currency when tokens are bought
    address public currencyReceiver;
    /// smallest amount of tokens that can be minted, in bits (bit = smallest subunit of token)
    uint256 public minAmountPerBuyer;
    /// largest amount of tokens that can be minted, in bits (bit = smallest subunit of token)
    uint256 public maxAmountPerBuyer;
    /// The price of a token, expressed as amount of bits of currency per main unit token (e.g.: 2 USDC (6 decimals) per TOK (18 decimals) => price = 2*10^6 ).
    /// @dev units: [tokenPrice] = [currency_bits]/[token], so for above example: [tokenPrice] = [USDC_bits]/[TOK]
    uint256 public priceBase;
    uint256 public priceMin;
    uint256 public priceMax;
    /// dynamic pricing oracle
    IPriceDynamic public priceOracle;

    /// total amount of tokens that CAN BE minted through this contract, in bits (bit = smallest subunit of token)
    uint256 public maxAmountOfTokenToBeSold;
    /// total amount of tokens that HAVE BEEN minted through this contract, in bits (bit = smallest subunit of token)
    uint256 public tokensSold;
    /// currency used to pay for the token mint. Must be ERC20, so ether can only be used as wrapped ether (WETH)
    IERC20 public currency;
    /// token to be minted
    Token public token;

    /// @notice Minimum waiting time between pause or parameter change and unpause.
    /// @dev delay is calculated from pause or parameter change to unpause.
    uint256 public constant delay = 1 days;
    /// timestamp of the last time the contract was paused or a parameter was changed
    uint256 public coolDownStart;

    /// This mapping keeps track of how much each buyer has bought, in order to enforce maxAmountPerBuyer
    mapping(address => uint256) public tokensBought;

    /// @notice CurrencyReceiver has been changed to `newCurrencyReceiver`
    /// @param newCurrencyReceiver address that receives the payment (in currency) when tokens are bought
    event CurrencyReceiverChanged(address indexed newCurrencyReceiver);
    /// @notice A buyer must at least own `newMinAmountPerBuyer` tokens after buying. If they already own more, they can buy smaller amounts than this, too.
    /// @param newMinAmountPerBuyer smallest amount of tokens a buyer can buy is allowed to own after buying.
    event MinAmountPerBuyerChanged(uint256 newMinAmountPerBuyer);
    /// @notice A buyer can buy at most `newMaxAmountPerBuyer` tokens, from this contract, even if they split the buys into multiple transactions.
    /// @param newMaxAmountPerBuyer largest amount of tokens a buyer can buy from this contract
    event MaxAmountPerBuyerChanged(uint256 newMaxAmountPerBuyer);
    /// @notice Price and currency changed.
    /// @param newTokenPrice new price of a token, expressed as amount of bits of currency per main unit token (e.g.: 2 USDC (6 decimals) per TOK (18 decimals) => price = 2*10^6 ).
    /// @param newCurrency new currency used to pay for the token purchase
    event TokenPriceAndCurrencyChanged(uint256 newTokenPrice, IERC20 indexed newCurrency);
    /// @param newMaxAmountOfTokenToBeSold new total amount of tokens that can be minted through this contract, in bits (bit = smallest subunit of token)´
    event MaxAmountOfTokenToBeSoldChanged(uint256 newMaxAmountOfTokenToBeSold);
    /**
     * @notice `buyer` bought `tokenAmount` tokens for `currencyAmount` currency.
     * @param buyer Address that bought the tokens
     * @param tokenAmount Amount of tokens bought
     * @param currencyAmount Amount of currency paid
     */
    event TokensBought(address indexed buyer, uint256 tokenAmount, uint256 currencyAmount);

    event DynamicPricingActivated(address priceOracle, uint256 priceMin, uint256 priceMax);

    /**
     * This constructor creates a logic contract that is used to clone new fundraising contracts.
     * It has no owner, and can not be used directly.
     * @param _trustedForwarder This address can execute transactions in the name of any other address
     */
    constructor(address _trustedForwarder) ERC2771ContextUpgradeable(_trustedForwarder) {
        _disableInitializers();
    }

    /**
     * @notice Sets up the PublicFundraising. The contract is usable immediately after deployment, but does need a minting allowance for the token.
     * @dev Constructor that passes the trusted forwarder to the ERC2771Context constructor
     * @param _owner Owner of the contract
     * @param _currencyReceiver address that receives the payment (in currency) when tokens are bought
     * @param _minAmountPerBuyer smallest amount of tokens a buyer is allowed to buy when buying for the first time
     * @param _maxAmountPerBuyer largest amount of tokens a buyer can buy from this contract
     * @param _tokenPrice price of a token, expressed as amount of bits of currency per main unit token (e.g.: 2 USDC (6 decimals) per TOK (18 decimals) => price = 2*10^6 ).
     * @param _maxAmountOfTokenToBeSold total amount of tokens that can be minted through this contract
     * @param _currency currency used to pay for the token mint. Must be ERC20, so ether can only be used as wrapped ether (WETH)
     * @param _token token to be sold
     */
    function initialize(
        address _owner,
        address _currencyReceiver,
        uint256 _minAmountPerBuyer,
        uint256 _maxAmountPerBuyer,
        uint256 _tokenPrice,
        uint256 _maxAmountOfTokenToBeSold,
        IERC20 _currency,
        Token _token
    ) external initializer {
        require(_owner != address(0), "owner can not be zero address");
        __Ownable2Step_init(); // sets msgSender() as owner
        _transferOwnership(_owner); // sets owner as owner

        currencyReceiver = _currencyReceiver;
        minAmountPerBuyer = _minAmountPerBuyer;
        maxAmountPerBuyer = _maxAmountPerBuyer;
        priceBase = _tokenPrice;
        maxAmountOfTokenToBeSold = _maxAmountOfTokenToBeSold;
        currency = _currency;
        token = _token;
        require(_currencyReceiver != address(0), "currencyReceiver can not be zero address");
        require(address(_currency) != address(0), "currency can not be zero address");
        require(address(_token) != address(0), "token can not be zero address");
        require(
            _minAmountPerBuyer <= _maxAmountPerBuyer,
            "_minAmountPerBuyer needs to be smaller or equal to _maxAmountPerBuyer"
        );
        require(_tokenPrice != 0, "_tokenPrice needs to be a non-zero amount");
        require(_maxAmountOfTokenToBeSold != 0, "_maxAmountOfTokenToBeSold needs to be larger than zero");

        // after creating the contract, it needs a minting allowance (in the token contract)
    }

<<<<<<< HEAD
    function _checkAndDeliver(uint256 _amount, address _tokenReceiver) internal {
=======
    function activateDynamicPricing(
        IPriceDynamic _priceOracle,
        uint256 _priceMin,
        uint256 _priceMax
    ) external onlyOwner whenPaused {
        require(address(_priceOracle) != address(0), "_priceOracle can not be zero address");
        priceOracle = _priceOracle;
        require(_priceMin <= priceBase, "_priceMin needs to be smaller or equal to priceBase");
        priceMin = _priceMin;
        require(priceBase <= _priceMax, "_priceMax needs to be larger or equal to priceBase");
        priceMax = _priceMax;
        coolDownStart = block.timestamp;

        emit DynamicPricingActivated(address(_priceOracle), _priceMin, _priceMax);
    }

    function deactivateDynamicPricing() external onlyOwner whenPaused {
        priceOracle = IPriceDynamic(address(0));
    }

    function getPrice() public view returns (uint256) {
        if (address(priceOracle) != address(0)) {
            return Math.min(Math.max(priceOracle.getPrice(priceBase), priceMin), priceMax);
        }

        return priceBase;
    }

    /**
     * @notice Buy `amount` tokens and mint them to `_tokenReceiver`.
     * @param _amount amount of tokens to buy, in bits (smallest subunit of token)
     * @param _tokenReceiver address the tokens should be minted to
     */
    function buy(uint256 _amount, address _tokenReceiver) external whenNotPaused nonReentrant {
>>>>>>> 2b825b8f
        require(tokensSold + _amount <= maxAmountOfTokenToBeSold, "Not enough tokens to sell left");
        require(tokensBought[_tokenReceiver] + _amount >= minAmountPerBuyer, "Buyer needs to buy at least minAmount");
        require(
            tokensBought[_tokenReceiver] + _amount <= maxAmountPerBuyer,
            "Total amount of bought tokens needs to be lower than or equal to maxAmount"
        );

        tokensSold += _amount;
        tokensBought[_tokenReceiver] += _amount;

<<<<<<< HEAD
        token.mint(_tokenReceiver, _amount);
    }

    function _getFeeAndFeeReceiver(uint256 _currencyAmount) internal view returns (uint256, address) {
        IFeeSettingsV2 feeSettings = token.feeSettings();
        return (feeSettings.publicFundraisingFee(_currencyAmount), feeSettings.publicFundraisingFeeCollector());
    }
=======
        // rounding up to the next whole number. Investor is charged up to one currency bit more in case of a fractional currency bit.
        uint256 currencyAmount = Math.ceilDiv(_amount * getPrice(), 10 ** token.decimals());
>>>>>>> 2b825b8f

    /**
     * @notice Buy `amount` tokens and mint them to `_tokenReceiver`.
     * @param _amount amount of tokens to buy, in bits (smallest subunit of token)
     * @param _tokenReceiver address the tokens should be minted to
     */
    function buy(uint256 _amount, address _tokenReceiver) public whenNotPaused nonReentrant {
        _checkAndDeliver(_amount, _tokenReceiver);
        // rounding up to the next whole number. Investor is charged up to one currency bit more in case of a fractional currency bit.
        uint256 currencyAmount = calculateCurrencyAmountFromTokenAmount(_amount);
        IFeeSettingsV2 feeSettings = token.feeSettings();
        uint256 fee = feeSettings.publicFundraisingFee(currencyAmount);
        if (fee != 0) {
            currency.safeTransferFrom(_msgSender(), feeSettings.publicFundraisingFeeCollector(), fee);
        }

        currency.safeTransferFrom(_msgSender(), currencyReceiver, currencyAmount - fee);
        emit TokensBought(_msgSender(), _amount, currencyAmount);
    }

    /// calculate token amount from currency amount and price. Must be rounded down anyway, so the normal integer math is fine.
    /// This calculation often results in a larger amount of tokens
    function calculateTokenAmountFromCurrencyAmount(uint256 _currencyAmount) public view returns (uint256) {
        return (_currencyAmount * 10 ** token.decimals()) / tokenPrice;
    }

    function calculateCurrencyAmountFromTokenAmount(uint256 _tokenAmount) public view returns (uint256) {
        return Math.ceilDiv(_tokenAmount * tokenPrice, 10 ** token.decimals());
    }

    function findMaxAmount(uint256 _minAmount) external view returns (uint256) {
        uint256 currencyAmount = calculateCurrencyAmountFromTokenAmount(_minAmount);
        return (calculateTokenAmountFromCurrencyAmount(currencyAmount));
    }

    function onTokenTransfer(
        address _from,
        uint256 _currencyAmount,
        bytes calldata data
    ) external whenNotPaused nonReentrant returns (bool) {
        require(_msgSender() == address(currency), "only the currency contract can call this function");

        // if a recipient address was provided in data, use it as receiver. Otherwise, use _from as receiver.
        address tokenReceiver;
        if (data.length == 32) {
            tokenReceiver = abi.decode(data, (address));
        } else {
            tokenReceiver = _from;
        }

        // address tokenReceiver = abi.decode(data, (address));
        // tokenReceiver = tokenReceiver == address(0) ? _from : tokenReceiver;

        uint256 amount = calculateTokenAmountFromCurrencyAmount(_currencyAmount);

        _checkAndDeliver(amount, tokenReceiver);

        // move payment to currencyReceiver and feeCollector
        (uint256 fee, address feeCollector) = _getFeeAndFeeReceiver(_currencyAmount);
        currency.safeTransfer(feeCollector, fee);
        currency.safeTransfer(currencyReceiver, _currencyAmount - fee);

        emit TokensBought(_from, amount, _currencyAmount);

        // return true is an antipattern, but required by the interface
        return true;
    }

    /**
     * @notice change the currencyReceiver to `_currencyReceiver`
     * @param _currencyReceiver new currencyReceiver
     */
    function setCurrencyReceiver(address _currencyReceiver) external onlyOwner whenPaused {
        require(_currencyReceiver != address(0), "receiver can not be zero address");
        currencyReceiver = _currencyReceiver;
        emit CurrencyReceiverChanged(_currencyReceiver);
        coolDownStart = block.timestamp;
    }

    /**
     * @notice change the minAmountPerBuyer to `_minAmountPerBuyer`
     * @param _minAmountPerBuyer new minAmountPerBuyer
     */
    function setMinAmountPerBuyer(uint256 _minAmountPerBuyer) external onlyOwner whenPaused {
        require(_minAmountPerBuyer <= maxAmountPerBuyer, "_minAmount needs to be smaller or equal to maxAmount");
        minAmountPerBuyer = _minAmountPerBuyer;
        emit MinAmountPerBuyerChanged(_minAmountPerBuyer);
        coolDownStart = block.timestamp;
    }

    /**
     * @notice change the maxAmountPerBuyer to `_maxAmountPerBuyer`
     * @param _maxAmountPerBuyer new maxAmountPerBuyer
     */
    function setMaxAmountPerBuyer(uint256 _maxAmountPerBuyer) external onlyOwner whenPaused {
        require(minAmountPerBuyer <= _maxAmountPerBuyer, "_maxAmount needs to be larger or equal to minAmount");
        maxAmountPerBuyer = _maxAmountPerBuyer;
        emit MaxAmountPerBuyerChanged(_maxAmountPerBuyer);
        coolDownStart = block.timestamp;
    }

    /**
     * @notice change currency to `_currency` and tokenPrice to `_tokenPrice`
     * @param _currency new currency
     * @param _tokenPrice new tokenPrice
     */
    function setCurrencyAndTokenPrice(IERC20 _currency, uint256 _tokenPrice) external onlyOwner whenPaused {
        require(_tokenPrice != 0, "_tokenPrice needs to be a non-zero amount");
        priceBase = _tokenPrice;
        currency = _currency;
        emit TokenPriceAndCurrencyChanged(_tokenPrice, _currency);
        coolDownStart = block.timestamp;
    }

    /**
     * @notice change the maxAmountOfTokenToBeSold to `_maxAmountOfTokenToBeSold`
     * @param _maxAmountOfTokenToBeSold new maxAmountOfTokenToBeSold
     */
    function setMaxAmountOfTokenToBeSold(uint256 _maxAmountOfTokenToBeSold) external onlyOwner whenPaused {
        require(_maxAmountOfTokenToBeSold != 0, "_maxAmountOfTokenToBeSold needs to be larger than zero");
        maxAmountOfTokenToBeSold = _maxAmountOfTokenToBeSold;
        emit MaxAmountOfTokenToBeSoldChanged(_maxAmountOfTokenToBeSold);
        coolDownStart = block.timestamp;
    }

    /**
     * @notice pause the contract
     */
    function pause() external onlyOwner {
        _pause();
        coolDownStart = block.timestamp;
    }

    /**
     * @notice unpause the contract
     */
    function unpause() external onlyOwner {
        require(block.timestamp > coolDownStart + delay, "There needs to be at minimum one day to change parameters");
        _unpause();
    }

    /**
     * @dev both Ownable and ERC2771Context have a _msgSender() function, so we need to override and select which one to use.
     */
    function _msgSender() internal view override(ContextUpgradeable, ERC2771ContextUpgradeable) returns (address) {
        return ERC2771ContextUpgradeable._msgSender();
    }

    /**
     * @dev both Ownable and ERC2771Context have a _msgData() function, so we need to override and select which one to use.
     */
    function _msgData() internal view override(ContextUpgradeable, ERC2771ContextUpgradeable) returns (bytes calldata) {
        return ERC2771ContextUpgradeable._msgData();
    }
}<|MERGE_RESOLUTION|>--- conflicted
+++ resolved
@@ -143,9 +143,6 @@
         // after creating the contract, it needs a minting allowance (in the token contract)
     }
 
-<<<<<<< HEAD
-    function _checkAndDeliver(uint256 _amount, address _tokenReceiver) internal {
-=======
     function activateDynamicPricing(
         IPriceDynamic _priceOracle,
         uint256 _priceMin,
@@ -174,13 +171,7 @@
         return priceBase;
     }
 
-    /**
-     * @notice Buy `amount` tokens and mint them to `_tokenReceiver`.
-     * @param _amount amount of tokens to buy, in bits (smallest subunit of token)
-     * @param _tokenReceiver address the tokens should be minted to
-     */
-    function buy(uint256 _amount, address _tokenReceiver) external whenNotPaused nonReentrant {
->>>>>>> 2b825b8f
+    function _checkAndDeliver(uint256 _amount, address _tokenReceiver) internal {
         require(tokensSold + _amount <= maxAmountOfTokenToBeSold, "Not enough tokens to sell left");
         require(tokensBought[_tokenReceiver] + _amount >= minAmountPerBuyer, "Buyer needs to buy at least minAmount");
         require(
@@ -191,7 +182,6 @@
         tokensSold += _amount;
         tokensBought[_tokenReceiver] += _amount;
 
-<<<<<<< HEAD
         token.mint(_tokenReceiver, _amount);
     }
 
@@ -199,10 +189,6 @@
         IFeeSettingsV2 feeSettings = token.feeSettings();
         return (feeSettings.publicFundraisingFee(_currencyAmount), feeSettings.publicFundraisingFeeCollector());
     }
-=======
-        // rounding up to the next whole number. Investor is charged up to one currency bit more in case of a fractional currency bit.
-        uint256 currencyAmount = Math.ceilDiv(_amount * getPrice(), 10 ** token.decimals());
->>>>>>> 2b825b8f
 
     /**
      * @notice Buy `amount` tokens and mint them to `_tokenReceiver`.
@@ -226,11 +212,11 @@
     /// calculate token amount from currency amount and price. Must be rounded down anyway, so the normal integer math is fine.
     /// This calculation often results in a larger amount of tokens
     function calculateTokenAmountFromCurrencyAmount(uint256 _currencyAmount) public view returns (uint256) {
-        return (_currencyAmount * 10 ** token.decimals()) / tokenPrice;
+        return (_currencyAmount * 10 ** token.decimals()) / getPrice();
     }
 
     function calculateCurrencyAmountFromTokenAmount(uint256 _tokenAmount) public view returns (uint256) {
-        return Math.ceilDiv(_tokenAmount * tokenPrice, 10 ** token.decimals());
+        return Math.ceilDiv(_tokenAmount * getPrice(), 10 ** token.decimals());
     }
 
     function findMaxAmount(uint256 _minAmount) external view returns (uint256) {
