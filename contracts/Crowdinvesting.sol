// SPDX-License-Identifier: AGPL-3.0-only
pragma solidity 0.8.23;

import "@openzeppelin/contracts-upgradeable/access/Ownable2StepUpgradeable.sol";
import "@openzeppelin/contracts-upgradeable/metatx/ERC2771ContextUpgradeable.sol";
import "@openzeppelin/contracts-upgradeable/security/PausableUpgradeable.sol";
import "@openzeppelin/contracts-upgradeable/security/ReentrancyGuardUpgradeable.sol";
import "@openzeppelin/contracts/token/ERC20/IERC20.sol";
import "@openzeppelin/contracts/token/ERC20/utils/SafeERC20.sol";
import "@openzeppelin/contracts/utils/math/Math.sol";

import "./Token.sol";
import "./interfaces/IPriceDynamic.sol";

/// this struct is used to circumvent the stack too deep error that occurs when passing too many arguments to a function
struct CrowdinvestingInitializerArguments {
    /// Owner of the contract
    address owner;
    /// address that receives the payment (in currency) when tokens are bought
    address currencyReceiver;
    /// smallest amount of tokens a buyer is allowed to buy when buying for the first time
    uint256 minAmountPerBuyer;
    /// largest amount of tokens a buyer can buy from this contract
    uint256 maxAmountPerBuyer;
    /// price of a token, expressed as amount of bits of currency per main unit token (e.g.: 2 USDC (6 decimals) per TOK (18 decimals) => price = 2*10^6 ).
    uint256 tokenPrice;
    /// smallest price the contract will accept from a dynamic pricing oracle
    uint256 priceMin;
    /// largest price the contract will accept from a dynamic pricing oracle
    uint256 priceMax;
    /// total amount of tokens that can be minted through this contract
    uint256 maxAmountOfTokenToBeSold;
    /// currency used to pay for the token mint. Must be ERC20, so ether can only be used as wrapped ether (WETH)
    IERC20 currency;
    /// token to be minted
    Token token;
    /// last date when the contract will sell tokens. If set to 0, the contract will not auto-pause
    uint256 lastBuyDate;
    /// dynamic pricing oracle, which can implement various pricing strategies
    address priceOracle;
}

/**
 * @title Crowdinvesting
 * @author malteish, cjentzsch
 * @notice This contract represents the offer to buy an amount of tokens at a preset price. It can be used by anyone and there is no limit to the number of times it can be used.
 *      The buyer can decide how many tokens to buy, but has to buy at least minAmount and can buy at most maxAmount.
 *      The currency the offer is denominated in is set at creation time and can be updated later.
 *      The contract can be paused at any time by the owner, which will prevent any new deals from being made. Then, changes to the contract can be made, like changing the currency, price or requirements.
 *      The contract can be unpaused after "delay", which will allow new deals to be made again.
 *      A company will create only one Crowdinvesting contract for their token.
 * @dev The contract inherits from ERC2771Context in order to be usable with Gas Station Network (GSN) https://docs.opengsn.org/faq/troubleshooting.html#my-contract-is-using-openzeppelin-how-do-i-add-gsn-support
 */
contract Crowdinvesting is
    ERC2771ContextUpgradeable,
    Ownable2StepUpgradeable,
    PausableUpgradeable,
    ReentrancyGuardUpgradeable
{
    using SafeERC20 for IERC20;

    /// @notice Minimum waiting time between pause or parameter change and unpause.
    /// @dev delay is calculated from parameter change to unpause.
    uint256 public constant delay = 1 hours;

    /// address that receives the currency when tokens are bought
    address public currencyReceiver;
    /// smallest amount of tokens that can be minted, in bits (bit = smallest subunit of token)
    uint256 public minAmountPerBuyer;
    /// largest amount of tokens that can be minted, in bits (bit = smallest subunit of token)
    uint256 public maxAmountPerBuyer;

    /// The price of a token, expressed as amount of bits of currency per main unit token (e.g.: 2 USDC (6 decimals) per TOK (18 decimals) => price = 2*10^6 ).
    /// @dev units: [tokenPrice] = [currency_bits]/[token], so for above example: [tokenPrice] = [USDC_bits]/[TOK]
    /// @dev priceBase is the base price, which is used if no dynamic pricing is active
    uint256 public priceBase;
    /// minimum price of a token. Limits how far the price can drop when dynamic pricing is active. Unused if no dynamic pricing is active.
    uint256 public priceMin;
    /// maximum price of a token. Limits how far the price can rise when dynamic pricing is active. Unused if no dynamic pricing is active.
    uint256 public priceMax;
    /// dynamic pricing oracle, which can implement various pricing strategies. If set to address(0), dynamic pricing is disabled.
    IPriceDynamic public priceOracle;

    /// total amount of tokens that CAN BE minted through this contract, in bits (bit = smallest subunit of token)
    uint256 public maxAmountOfTokenToBeSold;
    /// total amount of tokens that HAVE BEEN minted through this contract, in bits (bit = smallest subunit of token)
    uint256 public tokensSold;
    /// currency used to pay for the token mint. Must be ERC20, so ether can only be used as wrapped ether (WETH)
    IERC20 public currency;
    /// token to be minted
    Token public token;

    /// timestamp of the last time the contract was paused or a parameter was changed
    uint256 public coolDownStart;

    /// This mapping keeps track of how much each buyer has bought, in order to enforce maxAmountPerBuyer
    mapping(address => uint256) public tokensBought;

    /// During every buy, the lastBuyDate is checked. If it is in the past, the buy is rejected.
    /// @dev setting this to 0 disables this feature.
    uint256 public lastBuyDate;

    /// @notice CurrencyReceiver has been changed to `newCurrencyReceiver`
    /// @param newCurrencyReceiver address that receives the payment (in currency) when tokens are bought
    event CurrencyReceiverChanged(address indexed newCurrencyReceiver);
    /// @notice A buyer must at least own `newMinAmountPerBuyer` tokens after buying. If they already own more, they can buy smaller amounts than this, too.
    /// @param newMinAmountPerBuyer smallest amount of tokens a buyer can buy is allowed to own after buying.
    event MinAmountPerBuyerChanged(uint256 newMinAmountPerBuyer);
    /// @notice A buyer can buy at most `newMaxAmountPerBuyer` tokens, from this contract, even if they split the buys into multiple transactions.
    /// @param newMaxAmountPerBuyer largest amount of tokens a buyer can buy from this contract
    event MaxAmountPerBuyerChanged(uint256 newMaxAmountPerBuyer);
    /// @notice Price and currency changed.
    /// @param newTokenPrice new price of a token, expressed as amount of bits of currency per main unit token (e.g.: 2 USDC (6 decimals) per TOK (18 decimals) => price = 2*10^6 ).
    /// @param newCurrency new currency used to pay for the token purchase
    event TokenPriceAndCurrencyChanged(uint256 newTokenPrice, IERC20 indexed newCurrency);
    /// @param newMaxAmountOfTokenToBeSold new total amount of tokens that can be minted through this contract, in bits (bit = smallest subunit of token)´
    event MaxAmountOfTokenToBeSoldChanged(uint256 newMaxAmountOfTokenToBeSold);
    /**
     * @notice `buyer` bought `tokenAmount` tokens for `currencyAmount` currency.
     * @param buyer Address that bought the tokens
     * @param tokenAmount Amount of tokens bought
     * @param currencyAmount Amount of currency paid
     */
    event TokensBought(address indexed buyer, uint256 tokenAmount, uint256 currencyAmount);
    /**
     * @notice Dynamic pricing got activiated using `priceOracle` with `priceMin`as the minimum price, and `priceMax` as the maximum price.
     * @param priceOracle Oracle providing the current price through the `getPrice` function.
     * @param priceMin minimal price
     * @param priceMax maximal price
     */
    event DynamicPricingActivated(address priceOracle, uint256 priceMin, uint256 priceMax);
    /// @notice Dynamic pricing has been deactivated and priceBase is used
    event DynamicPricingDeactivated();

    /// LastBuyDate has been changed to `lastBuyDate`
    event SetLastBuyDate(uint256 lastBuyDate);

    /**
     * This constructor creates a logic contract that is used to clone new fundraising contracts.
     * It has no owner, and can not be used directly.
     * @param _trustedForwarder This address can execute transactions in the name of any other address
     */
    constructor(address _trustedForwarder) ERC2771ContextUpgradeable(_trustedForwarder) {
        _disableInitializers();
    }

    /**
     * @notice Sets up the Crowdinvesting. The contract is usable immediately after being initialized, but does need a minting allowance for the token.
     * @param _arguments Struct containing all arguments for the initializer
     */
    function initialize(CrowdinvestingInitializerArguments memory _arguments) external initializer {
        require(_arguments.owner != address(0), "owner can not be zero address");
        __Ownable2Step_init(); // sets msgSender() as owner
        _transferOwnership(_arguments.owner); // sets owner as owner

        require(_arguments.currencyReceiver != address(0), "currencyReceiver can not be zero address");
        require(address(_arguments.currency) != address(0), "currency can not be zero address");
        require(address(_arguments.token) != address(0), "token can not be zero address");
        require(
            _arguments.minAmountPerBuyer <= _arguments.maxAmountPerBuyer,
            "_minAmountPerBuyer needs to be smaller or equal to _maxAmountPerBuyer"
        );
        require(_arguments.minAmountPerBuyer != 0, "_minAmountPerBuyer needs to be larger than zero");
        require(_arguments.tokenPrice != 0, "_tokenPrice needs to be a non-zero amount");
        require(_arguments.maxAmountOfTokenToBeSold != 0, "_maxAmountOfTokenToBeSold needs to be larger than zero");
<<<<<<< HEAD
        require(
            _arguments.token.allowList().map(address(_arguments.currency)) > 0,
            "currency needs to be on the allowlist"
        );

=======
>>>>>>> 44e70a70
        currencyReceiver = _arguments.currencyReceiver;
        minAmountPerBuyer = _arguments.minAmountPerBuyer;
        maxAmountPerBuyer = _arguments.maxAmountPerBuyer;
        priceBase = _arguments.tokenPrice;
        maxAmountOfTokenToBeSold = _arguments.maxAmountOfTokenToBeSold;
        token = _arguments.token;
        currency = _arguments.currency;
        _setLastBuyDate(_arguments.lastBuyDate);

        // price oracle activation is optional
        if (_arguments.priceOracle != address(0)) {
            _activateDynamicPricing(IPriceDynamic(_arguments.priceOracle), _arguments.priceMin, _arguments.priceMax);
        }
    }

    /**
     * Enables a price oracle to influence the price of the token.
     * @param _priceOracle address of the oracle to use
     * @param _priceMin smallest price the contract will ever sell a token for
     * @param _priceMax highest price the contract will ever sell a token for
     */
    function activateDynamicPricing(
        IPriceDynamic _priceOracle,
        uint256 _priceMin,
        uint256 _priceMax
    ) external onlyOwner whenPaused {
        _activateDynamicPricing(_priceOracle, _priceMin, _priceMax);
        coolDownStart = block.timestamp;
    }

    /**
     * Activates dynamic pricing and sets the price oracle, as well as the minimum and maximum price.
     * @param _priceOracle this address is queried for the current price of a token
     * @param _priceMin price will never be less that this
     * @param _priceMax price will never be more than this
     */
    function _activateDynamicPricing(IPriceDynamic _priceOracle, uint256 _priceMin, uint256 _priceMax) internal {
        require(address(_priceOracle) != address(0), "_priceOracle can not be zero address");
        priceOracle = _priceOracle;
        require(_priceMin <= priceBase, "priceMin needs to be smaller or equal to priceBase");
        priceMin = _priceMin;
        require(priceBase <= _priceMax, "priceMax needs to be larger or equal to priceBase");
        priceMax = _priceMax;
        coolDownStart = block.timestamp;

        emit DynamicPricingActivated(address(_priceOracle), _priceMin, _priceMax);
    }

    /**
     * @notice Deactivates dynamic pricing and uses priceBase instead.
     */
    function deactivateDynamicPricing() external onlyOwner whenPaused {
        priceOracle = IPriceDynamic(address(0));
        coolDownStart = block.timestamp;

        emit DynamicPricingDeactivated();
    }

    /**
     * @notice Returns the current price of a token, in currency bits per token main unit.
     * @dev If a dynamic pricing oracle is active, the price is calculated by the oracle. Otherwise, the priceBase is returned.
     * @return price of a token, in currency bits per token main unit.
     */
    function getPrice() public view returns (uint256) {
        if (address(priceOracle) != address(0)) {
            uint256 price = priceOracle.getPrice(priceBase);
            if (price > priceMax) {
                return priceMax;
            }
            if (price < priceMin) {
                return priceMin;
            }
            return price;
        }

        return priceBase;
    }

    /**
     * Checks if the buy is valid, and if so, mints the tokens to the buyer.
     * @param _amount how many tokens to buy, in bits (bit = smallest subunit of token)
     * @param _tokenReceiver address that will receive the tokens
     */
    function _checkAndDeliver(uint256 _amount, address _tokenReceiver) internal {
        require(tokensSold + _amount <= maxAmountOfTokenToBeSold, "Not enough tokens to sell left");
        require(tokensBought[_tokenReceiver] + _amount >= minAmountPerBuyer, "Buyer needs to buy at least minAmount");
        require(
            tokensBought[_tokenReceiver] + _amount <= maxAmountPerBuyer,
            "Total amount of bought tokens needs to be lower than or equal to maxAmount"
        );

        if (lastBuyDate != 0 && block.timestamp > lastBuyDate) {
            revert("Last buy date has passed: not selling tokens anymore.");
        }

        tokensSold += _amount;
        tokensBought[_tokenReceiver] += _amount;

        token.mint(_tokenReceiver, _amount);
    }

    function _getFeeAndFeeReceiver(uint256 _currencyAmount) internal view returns (uint256, address) {
        IFeeSettingsV2 feeSettings = token.feeSettings();
        return (
            feeSettings.crowdinvestingFee(_currencyAmount, address(token)),
            feeSettings.crowdinvestingFeeCollector(address(token))
        );
    }

    /**
     * @notice Buy `amount` tokens and mint them to `_tokenReceiver`.
     * @param _tokenAmount amount of tokens to buy, in bits (smallest subunit of token)
     * @param _maxCurrencyAmount maximum amount of currency to spend, in bits (smallest subunit of currency)
     * @param _tokenReceiver address the tokens should be minted to
     */
    function buy(
        uint256 _tokenAmount,
        uint256 _maxCurrencyAmount,
        address _tokenReceiver
    ) public whenNotPaused nonReentrant {
        // rounding up to the next whole number. Investor is charged up to one currency bit more in case of a fractional currency bit.
        uint256 currencyAmount = Math.ceilDiv(_tokenAmount * getPrice(), 10 ** token.decimals());

        require(currencyAmount <= _maxCurrencyAmount, "Purchase more expensive than _maxCurrencyAmount");

        IERC20 _currency = currency;

        (uint256 fee, address feeCollector) = _getFeeAndFeeReceiver(currencyAmount);
        if (fee != 0) {
            _currency.safeTransferFrom(_msgSender(), feeCollector, fee);
        }

        _currency.safeTransferFrom(_msgSender(), currencyReceiver, currencyAmount - fee);
        _checkAndDeliver(_tokenAmount, _tokenReceiver);

        emit TokensBought(_msgSender(), _tokenAmount, currencyAmount);
    }

    /**
     * ERC 677 compatibility - this function make this contract a TransferAndCall recipient
     * @param _from address of the sender
     * @param _currencyAmount how much currency was received
     * @param _data additional information.
     * If the first 32 bytes of _data are not zero, they are interpreted as the address of the token receiver.
     * Otherwise, the tokens are sent to the sender.
     * If the second 32 bytes of _data are not zero, they are interpreted as the minimum amount of tokens to buy.
     * Otherwise, the amount of tokens to buy is not limited and could be lower than expected.
     * @return true if the buy was successful. Otherwise, the transaction is reverted. This is an antipattern, but the return value is required by the interface.
     */
    function onTokenTransfer(
        address _from,
        uint256 _currencyAmount,
        bytes calldata _data
    ) external whenNotPaused nonReentrant returns (bool) {
        require(_msgSender() == address(currency), "Only currency contract can call onTokenTransfer");

        // if a recipient address was provided in data, use it as receiver. Otherwise, use _from as receiver.
        address tokenReceiver;
        if (_data.length >= 32) {
            tokenReceiver = abi.decode(_data[:32], (address));
        } else {
            tokenReceiver = _from;
        }
        uint256 amount = (_currencyAmount * 10 ** token.decimals()) / getPrice();

        // if a minimum amount was provided in data, enforce it.
        if (_data.length >= 64) {
            require(amount >= abi.decode(_data[32:64], (uint256)), "Purchase yields less tokens than demanded.");
        }

        // move payment to currencyReceiver and feeCollector
        (uint256 fee, address feeCollector) = _getFeeAndFeeReceiver(_currencyAmount);
        currency.safeTransfer(feeCollector, fee);
        currency.safeTransfer(currencyReceiver, _currencyAmount - fee);

        _checkAndDeliver(amount, tokenReceiver);

        emit TokensBought(_from, amount, _currencyAmount);

        // return true is an antipattern, but required by the interface
        return true;
    }

    /**
     * @notice change the currencyReceiver to `_currencyReceiver`
     * @param _currencyReceiver new currencyReceiver
     */
    function setCurrencyReceiver(address _currencyReceiver) external onlyOwner whenPaused {
        require(_currencyReceiver != address(0), "receiver can not be zero address");
        currencyReceiver = _currencyReceiver;
        emit CurrencyReceiverChanged(_currencyReceiver);
        coolDownStart = block.timestamp;
    }

    /**
     * @notice change the minAmountPerBuyer to `_minAmountPerBuyer`
     * @param _minAmountPerBuyer new minAmountPerBuyer
     */
    function setMinAmountPerBuyer(uint256 _minAmountPerBuyer) external onlyOwner whenPaused {
        require(_minAmountPerBuyer <= maxAmountPerBuyer, "_minAmount needs to be smaller or equal to maxAmount");
        require(_minAmountPerBuyer != 0, "_minAmountPerBuyer needs to be larger than zero");
        minAmountPerBuyer = _minAmountPerBuyer;
        emit MinAmountPerBuyerChanged(_minAmountPerBuyer);
        coolDownStart = block.timestamp;
    }

    /**
     * @notice change the maxAmountPerBuyer to `_maxAmountPerBuyer`
     * @param _maxAmountPerBuyer new maxAmountPerBuyer
     */
    function setMaxAmountPerBuyer(uint256 _maxAmountPerBuyer) external onlyOwner whenPaused {
        require(minAmountPerBuyer <= _maxAmountPerBuyer, "_maxAmount needs to be larger or equal to minAmount");
        maxAmountPerBuyer = _maxAmountPerBuyer;
        emit MaxAmountPerBuyerChanged(_maxAmountPerBuyer);
        coolDownStart = block.timestamp;
    }

    /**
     * @notice change currency to `_currency` and tokenPrice to `_tokenPrice`
     * @dev If price dynamic is active, it will be deactivated.
     * @param _currency new currency
     * @param _tokenPrice new tokenPrice
     */
    function setCurrencyAndTokenPrice(IERC20 _currency, uint256 _tokenPrice) external onlyOwner whenPaused {
        require(address(_currency) != address(0), "currency can not be zero address");
        require(_tokenPrice != 0, "_tokenPrice needs to be a non-zero amount");
        require(token.allowList().map(address(_currency)) > 0, "currency needs to be on the allowlist");

        priceOracle = IPriceDynamic(address(0)); // deactivate dynamic pricing because price changed, so min and max need to be updated
        priceBase = _tokenPrice;
        currency = _currency;
        emit TokenPriceAndCurrencyChanged(_tokenPrice, _currency);
        coolDownStart = block.timestamp;
    }

    /**
     * @notice change the maxAmountOfTokenToBeSold to `_maxAmountOfTokenToBeSold`
     * @param _maxAmountOfTokenToBeSold new maxAmountOfTokenToBeSold
     */
    function setMaxAmountOfTokenToBeSold(uint256 _maxAmountOfTokenToBeSold) external onlyOwner whenPaused {
        require(_maxAmountOfTokenToBeSold != 0, "_maxAmountOfTokenToBeSold needs to be larger than zero");
        maxAmountOfTokenToBeSold = _maxAmountOfTokenToBeSold;
        emit MaxAmountOfTokenToBeSoldChanged(_maxAmountOfTokenToBeSold);
        coolDownStart = block.timestamp;
    }

    /// set auto pause date
    function setLastBuyDate(uint256 _lastBuyDate) external onlyOwner whenPaused {
        _setLastBuyDate(_lastBuyDate);
        coolDownStart = block.timestamp;
    }

    /// set auto pause date
    function _setLastBuyDate(uint256 _lastBuyDate) internal {
        if (_lastBuyDate != 0) {
            require(_lastBuyDate > block.timestamp, "lastBuyDate needs to be 0 or in the future");
        }
        lastBuyDate = _lastBuyDate;
        emit SetLastBuyDate(_lastBuyDate);
    }

    /**
     * @notice pause the contract
     */
    function pause() external onlyOwner {
        _pause();
    }

    /**
     * @notice unpause the contract
     */
    function unpause() external onlyOwner {
        require(block.timestamp > coolDownStart + delay, "There needs to be at minimum one day to change parameters");
        _unpause();
    }

    /**
     * @dev both Ownable and ERC2771Context have a _msgSender() function, so we need to override and select which one to use.
     */
    function _msgSender() internal view override(ContextUpgradeable, ERC2771ContextUpgradeable) returns (address) {
        return ERC2771ContextUpgradeable._msgSender();
    }

    /**
     * @dev both Ownable and ERC2771Context have a _msgData() function, so we need to override and select which one to use.
     */
    function _msgData() internal view override(ContextUpgradeable, ERC2771ContextUpgradeable) returns (bytes calldata) {
        return ERC2771ContextUpgradeable._msgData();
    }
}<|MERGE_RESOLUTION|>--- conflicted
+++ resolved
@@ -163,14 +163,10 @@
         require(_arguments.minAmountPerBuyer != 0, "_minAmountPerBuyer needs to be larger than zero");
         require(_arguments.tokenPrice != 0, "_tokenPrice needs to be a non-zero amount");
         require(_arguments.maxAmountOfTokenToBeSold != 0, "_maxAmountOfTokenToBeSold needs to be larger than zero");
-<<<<<<< HEAD
         require(
             _arguments.token.allowList().map(address(_arguments.currency)) > 0,
             "currency needs to be on the allowlist"
         );
-
-=======
->>>>>>> 44e70a70
         currencyReceiver = _arguments.currencyReceiver;
         minAmountPerBuyer = _arguments.minAmountPerBuyer;
         maxAmountPerBuyer = _arguments.maxAmountPerBuyer;
